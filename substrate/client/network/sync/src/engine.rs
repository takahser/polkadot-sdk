// This file is part of Substrate.

// Copyright (C) Parity Technologies (UK) Ltd.
// SPDX-License-Identifier: GPL-3.0-or-later WITH Classpath-exception-2.0

// This program is free software: you can redistribute it and/or modify
// it under the terms of the GNU General Public License as published by
// the Free Software Foundation, either version 3 of the License, or
// (at your option) any later version.

// This program is distributed in the hope that it will be useful,
// but WITHOUT ANY WARRANTY; without even the implied warranty of
// MERCHANTABILITY or FITNESS FOR A PARTICULAR PURPOSE. See the
// GNU General Public License for more details.

// You should have received a copy of the GNU General Public License
// along with this program. If not, see <https://www.gnu.org/licenses/>.

//! `SyncingEngine` is the actor responsible for syncing Substrate chain
//! to tip and keep the blockchain up to date with network updates.

use crate::{
	block_announce_validator::{
		BlockAnnounceValidationResult, BlockAnnounceValidator as BlockAnnounceValidatorStream,
	},
	block_relay_protocol::{BlockDownloader, BlockResponseError},
	pending_responses::{PendingResponses, ResponseEvent},
	schema::v1::{StateRequest, StateResponse},
	service::{self, chain_sync::ToServiceCommand},
	warp::WarpSyncParams,
	BlockRequestEvent, ChainSync, ClientError, SyncingService,
};

use codec::{Decode, DecodeAll, Encode};
use futures::{
	channel::oneshot,
	future::{BoxFuture, Fuse},
	FutureExt, StreamExt,
};
use futures_timer::Delay;
use libp2p::{request_response::OutboundFailure, PeerId};
use log::{debug, trace};
use prometheus_endpoint::{
	register, Gauge, GaugeVec, MetricSource, Opts, PrometheusError, Registry, SourcedGauge, U64,
};
use prost::Message;
use schnellru::{ByLength, LruMap};

use sc_client_api::{BlockBackend, HeaderBackend, ProofProvider};
use sc_consensus::import_queue::ImportQueueService;
use sc_network::{
<<<<<<< HEAD
	config::{FullNetworkConfiguration, NonDefaultSetConfig, ProtocolId},
	peer_store::{PeerStoreHandle, PeerStoreProvider},
	service::traits::{Direction, NotificationEvent, ValidationResult},
	types::ProtocolName,
=======
	config::{
		FullNetworkConfiguration, NonDefaultSetConfig, NonReservedPeerMode, NotificationHandshake,
		ProtocolId, SetConfig,
	},
	request_responses::{IfDisconnected, RequestFailure},
>>>>>>> de71fecc
	utils::LruHashSet,
	NotificationService, ReputationChange,
};
use sc_network_common::{
	role::Roles,
	sync::{
		message::{BlockAnnounce, BlockAnnouncesHandshake, BlockRequest, BlockState},
		warp::{EncodedProof, WarpProofRequest},
		BadPeer, ChainSync as ChainSyncT, ExtendedPeerInfo, OpaqueStateRequest,
		OpaqueStateResponse, PeerRequest, SyncEvent,
	},
};
use sc_utils::mpsc::{tracing_unbounded, TracingUnboundedReceiver, TracingUnboundedSender};
use sp_blockchain::HeaderMetadata;
use sp_consensus::block_validation::BlockAnnounceValidator;
use sp_runtime::traits::{Block as BlockT, Header, Zero};

use std::{
	collections::{HashMap, HashSet},
	iter,
	num::NonZeroUsize,
	sync::{
		atomic::{AtomicBool, AtomicUsize, Ordering},
		Arc,
	},
	task::Poll,
	time::{Duration, Instant},
};

/// Interval at which we perform time based maintenance
const TICK_TIMEOUT: std::time::Duration = std::time::Duration::from_millis(1100);

/// Maximum number of known block hashes to keep for a peer.
const MAX_KNOWN_BLOCKS: usize = 1024; // ~32kb per peer + LruHashSet overhead

/// Logging target for the file.
const LOG_TARGET: &str = "sync";

/// If the block announces stream to peer has been inactive for 30 seconds meaning local node
/// has not sent or received block announcements to/from the peer, report the node for inactivity,
/// disconnect it and attempt to establish connection to some other peer.
const INACTIVITY_EVICT_THRESHOLD: Duration = Duration::from_secs(30);

/// When `SyncingEngine` is started, wait two minutes before actually staring to count peers as
/// evicted.
///
/// Parachain collator may incorrectly get evicted because it's waiting to receive a number of
/// relaychain blocks before it can start creating parachain blocks. During this wait,
/// `SyncingEngine` still counts it as active and as the peer is not sending blocks, it may get
/// evicted if a block is not received within the first 30 secons since the peer connected.
///
/// To prevent this from happening, define a threshold for how long `SyncingEngine` should wait
/// before it starts evicting peers.
const INITIAL_EVICTION_WAIT_PERIOD: Duration = Duration::from_secs(2 * 60);

/// Maximum allowed size for a block announce.
const MAX_BLOCK_ANNOUNCE_SIZE: u64 = 1024 * 1024;

mod rep {
	use sc_network::ReputationChange as Rep;
	/// Peer has different genesis.
	pub const GENESIS_MISMATCH: Rep = Rep::new_fatal("Genesis mismatch");
	/// Peer send us a block announcement that failed at validation.
	pub const BAD_BLOCK_ANNOUNCEMENT: Rep = Rep::new(-(1 << 12), "Bad block announcement");
	/// Block announce substream with the peer has been inactive too long
	pub const INACTIVE_SUBSTREAM: Rep = Rep::new(-(1 << 10), "Inactive block announce substream");
	/// We received a message that failed to decode.
	pub const BAD_MESSAGE: Rep = Rep::new(-(1 << 12), "Bad message");
	/// Peer is on unsupported protocol version.
	pub const BAD_PROTOCOL: Rep = Rep::new_fatal("Unsupported protocol");
	/// Reputation change when a peer refuses a request.
	pub const REFUSED: Rep = Rep::new(-(1 << 10), "Request refused");
	/// Reputation change when a peer doesn't respond in time to our messages.
	pub const TIMEOUT: Rep = Rep::new(-(1 << 10), "Request timeout");
}

struct Metrics {
	peers: Gauge<U64>,
	queued_blocks: Gauge<U64>,
	fork_targets: Gauge<U64>,
	justifications: GaugeVec<U64>,
}

impl Metrics {
	fn register(r: &Registry, major_syncing: Arc<AtomicBool>) -> Result<Self, PrometheusError> {
		let _ = MajorSyncingGauge::register(r, major_syncing)?;
		Ok(Self {
			peers: {
				let g = Gauge::new("substrate_sync_peers", "Number of peers we sync with")?;
				register(g, r)?
			},
			queued_blocks: {
				let g =
					Gauge::new("substrate_sync_queued_blocks", "Number of blocks in import queue")?;
				register(g, r)?
			},
			fork_targets: {
				let g = Gauge::new("substrate_sync_fork_targets", "Number of fork sync targets")?;
				register(g, r)?
			},
			justifications: {
				let g = GaugeVec::new(
					Opts::new(
						"substrate_sync_extra_justifications",
						"Number of extra justifications requests",
					),
					&["status"],
				)?;
				register(g, r)?
			},
		})
	}
}

/// The "major syncing" metric.
#[derive(Clone)]
pub struct MajorSyncingGauge(Arc<AtomicBool>);

impl MajorSyncingGauge {
	/// Registers the [`MajorSyncGauge`] metric whose value is
	/// obtained from the given `AtomicBool`.
	fn register(registry: &Registry, value: Arc<AtomicBool>) -> Result<(), PrometheusError> {
		prometheus_endpoint::register(
			SourcedGauge::new(
				&Opts::new(
					"substrate_sub_libp2p_is_major_syncing",
					"Whether the node is performing a major sync or not.",
				),
				MajorSyncingGauge(value),
			)?,
			registry,
		)?;

		Ok(())
	}
}

impl MetricSource for MajorSyncingGauge {
	type N = u64;

	fn collect(&self, mut set: impl FnMut(&[&str], Self::N)) {
		set(&[], self.0.load(Ordering::Relaxed) as u64);
	}
}

/// Peer information
#[derive(Debug)]
pub struct Peer<B: BlockT> {
	pub info: ExtendedPeerInfo<B>,
	/// Holds a set of blocks known to this peer.
	pub known_blocks: LruHashSet<B::Hash>,
	/// Is the peer inbound.
	inbound: bool,
}

pub struct SyncingEngine<B: BlockT, Client> {
	/// State machine that handles the list of in-progress requests. Only full node peers are
	/// registered.
	chain_sync: ChainSync<B, Client>,

	/// Blockchain client.
	client: Arc<Client>,

	/// Number of peers we're connected to.
	num_connected: Arc<AtomicUsize>,

	/// Are we actively catching up with the chain?
	is_major_syncing: Arc<AtomicBool>,

	/// Network service.
	network_service: service::network::NetworkServiceHandle,

	/// Channel for receiving service commands
	service_rx: TracingUnboundedReceiver<ToServiceCommand<B>>,

	/// Assigned roles.
	roles: Roles,

	/// Genesis hash.
	genesis_hash: B::Hash,

	/// Set of channels for other protocols that have subscribed to syncing events.
	event_streams: Vec<TracingUnboundedSender<SyncEvent>>,

	/// Interval at which we call `tick`.
	tick_timeout: Delay,

	/// All connected peers. Contains both full and light node peers.
	peers: HashMap<PeerId, Peer<B>>,

	/// List of nodes for which we perform additional logging because they are important for the
	/// user.
	important_peers: HashSet<PeerId>,

	/// Actual list of connected no-slot nodes.
	default_peers_set_no_slot_connected_peers: HashSet<PeerId>,

	/// List of nodes that should never occupy peer slots.
	default_peers_set_no_slot_peers: HashSet<PeerId>,

	/// Value that was passed as part of the configuration. Used to cap the number of full
	/// nodes.
	default_peers_set_num_full: usize,

	/// Number of slots to allocate to light nodes.
	default_peers_set_num_light: usize,

	/// Maximum number of inbound peers.
	max_in_peers: usize,

	/// Number of inbound peers accepted so far.
	num_in_peers: usize,

	/// Async processor of block announce validations.
	block_announce_validator: BlockAnnounceValidatorStream<B>,

	/// A cache for the data that was associated to a block announcement.
	block_announce_data_cache: LruMap<B::Hash, Vec<u8>>,

	/// The `PeerId`'s of all boot nodes.
	boot_node_ids: HashSet<PeerId>,

	/// A channel to get target block header if we skip over proofs downloading during warp sync.
	warp_sync_target_block_header_rx:
		Fuse<BoxFuture<'static, Result<B::Header, oneshot::Canceled>>>,

	/// Protocol name used for block announcements
	block_announce_protocol_name: ProtocolName,

	/// Prometheus metrics.
	metrics: Option<Metrics>,

	/// Handle that is used to communicate with `sc_network::Notifications`.
	notification_service: Box<dyn NotificationService>,

	/// When the syncing was started.
	///
	/// Stored as an `Option<Instant>` so once the initial wait has passed, `SyncingEngine`
	/// can reset the peer timers and continue with the normal eviction process.
	syncing_started: Option<Instant>,

	/// Handle to `PeerStore`.
	peer_store_handle: PeerStoreHandle,

	/// Instant when the last notification was sent or received.
	last_notification_io: Instant,

	/// Pending responses
	pending_responses: PendingResponses<B>,

	/// Block downloader
	block_downloader: Arc<dyn BlockDownloader<B>>,

	/// Protocol name used to send out state requests
	state_request_protocol_name: ProtocolName,

	/// Protocol name used to send out warp sync requests
	warp_sync_protocol_name: Option<ProtocolName>,
}

impl<B: BlockT, Client> SyncingEngine<B, Client>
where
	B: BlockT,
	Client: HeaderBackend<B>
		+ BlockBackend<B>
		+ HeaderMetadata<B, Error = sp_blockchain::Error>
		+ ProofProvider<B>
		+ Send
		+ Sync
		+ 'static,
{
	pub fn new(
		roles: Roles,
		client: Arc<Client>,
		metrics_registry: Option<&Registry>,
		net_config: &FullNetworkConfiguration,
		protocol_id: ProtocolId,
		fork_id: &Option<String>,
		block_announce_validator: Box<dyn BlockAnnounceValidator<B> + Send>,
		warp_sync_params: Option<WarpSyncParams<B>>,
		network_service: service::network::NetworkServiceHandle,
		import_queue: Box<dyn ImportQueueService<B>>,
		block_downloader: Arc<dyn BlockDownloader<B>>,
		state_request_protocol_name: ProtocolName,
		warp_sync_protocol_name: Option<ProtocolName>,
		peer_store_handle: PeerStoreHandle,
	) -> Result<(Self, SyncingService<B>, NonDefaultSetConfig), ClientError> {
		let mode = net_config.network_config.sync_mode;
		let max_parallel_downloads = net_config.network_config.max_parallel_downloads;
		let max_blocks_per_request = if net_config.network_config.max_blocks_per_request >
			crate::MAX_BLOCKS_IN_RESPONSE as u32
		{
			log::info!(
				target: LOG_TARGET,
				"clamping maximum blocks per request to {}",
				crate::MAX_BLOCKS_IN_RESPONSE,
			);
			crate::MAX_BLOCKS_IN_RESPONSE as u32
		} else {
			net_config.network_config.max_blocks_per_request
		};
		let cache_capacity = (net_config.network_config.default_peers_set.in_peers +
			net_config.network_config.default_peers_set.out_peers)
			.max(1);
		let important_peers = {
			let mut imp_p = HashSet::new();
			for reserved in &net_config.network_config.default_peers_set.reserved_nodes {
				imp_p.insert(reserved.peer_id);
			}
			for config in net_config.notification_protocols() {
				let peer_ids = config
					.set_config()
					.reserved_nodes
					.iter()
					.map(|info| info.peer_id)
					.collect::<Vec<PeerId>>();
				imp_p.extend(peer_ids);
			}

			imp_p.shrink_to_fit();
			imp_p
		};
		let boot_node_ids = {
			let mut list = HashSet::new();
			for node in &net_config.network_config.boot_nodes {
				list.insert(node.peer_id);
			}
			list.shrink_to_fit();
			list
		};
		let default_peers_set_no_slot_peers = {
			let mut no_slot_p: HashSet<PeerId> = net_config
				.network_config
				.default_peers_set
				.reserved_nodes
				.iter()
				.map(|reserved| reserved.peer_id)
				.collect();
			no_slot_p.shrink_to_fit();
			no_slot_p
		};
		let default_peers_set_num_full =
			net_config.network_config.default_peers_set_num_full as usize;
		let default_peers_set_num_light = {
			let total = net_config.network_config.default_peers_set.out_peers +
				net_config.network_config.default_peers_set.in_peers;
			total.saturating_sub(net_config.network_config.default_peers_set_num_full) as usize
		};

		// Split warp sync params into warp sync config and a channel to retreive target block
		// header.
		let (warp_sync_config, warp_sync_target_block_header_rx) =
			warp_sync_params.map_or((None, None), |params| {
				let (config, target_block_rx) = params.split();
				(Some(config), target_block_rx)
			});

		// Make sure polling of the target block channel is a no-op if there is no block to
		// retrieve.
		let warp_sync_target_block_header_rx = warp_sync_target_block_header_rx
			.map_or(futures::future::pending().boxed().fuse(), |rx| rx.boxed().fuse());

<<<<<<< HEAD
		let (chain_sync, block_announce_config, notification_service) = ChainSync::new(
			mode,
			client.clone(),
=======
		let block_announce_config = Self::get_block_announce_proto_config(
>>>>>>> de71fecc
			protocol_id,
			fork_id,
			roles,
			client.info().best_number,
			client.info().best_hash,
			client
				.block_hash(Zero::zero())
				.ok()
				.flatten()
				.expect("Genesis block exists; qed"),
		);
		let block_announce_protocol_name = block_announce_config.notifications_protocol.clone();

		let chain_sync = ChainSync::new(
			mode,
			client.clone(),
			block_announce_protocol_name.clone(),
			max_parallel_downloads,
			max_blocks_per_request,
			warp_sync_config,
			metrics_registry,
			network_service.clone(),
			import_queue,
		)?;

<<<<<<< HEAD
		let block_announce_protocol_name = block_announce_config.protocol_name().clone();
=======
>>>>>>> de71fecc
		let (tx, service_rx) = tracing_unbounded("mpsc_chain_sync", 100_000);
		let num_connected = Arc::new(AtomicUsize::new(0));
		let is_major_syncing = Arc::new(AtomicBool::new(false));
		let genesis_hash = client
			.block_hash(0u32.into())
			.ok()
			.flatten()
			.expect("Genesis block exists; qed");

		// `default_peers_set.in_peers` contains an unspecified amount of light peers so the number
		// of full inbound peers must be calculated from the total full peer count
		let max_full_peers = net_config.network_config.default_peers_set_num_full;
		let max_out_peers = net_config.network_config.default_peers_set.out_peers;
		let max_in_peers = (max_full_peers - max_out_peers) as usize;

		Ok((
			Self {
				roles,
				client,
				chain_sync,
				network_service,
				peers: HashMap::new(),
				block_announce_data_cache: LruMap::new(ByLength::new(cache_capacity)),
				block_announce_protocol_name,
				block_announce_validator: BlockAnnounceValidatorStream::new(
					block_announce_validator,
				),
				num_connected: num_connected.clone(),
				is_major_syncing: is_major_syncing.clone(),
				service_rx,
				genesis_hash,
				important_peers,
				default_peers_set_no_slot_connected_peers: HashSet::new(),
				warp_sync_target_block_header_rx,
				boot_node_ids,
				default_peers_set_no_slot_peers,
				default_peers_set_num_full,
				default_peers_set_num_light,
				num_in_peers: 0usize,
				max_in_peers,
				event_streams: Vec::new(),
				notification_service,
				tick_timeout: Delay::new(TICK_TIMEOUT),
				syncing_started: None,
				peer_store_handle,
				last_notification_io: Instant::now(),
				metrics: if let Some(r) = metrics_registry {
					match Metrics::register(r, is_major_syncing.clone()) {
						Ok(metrics) => Some(metrics),
						Err(err) => {
							log::error!(target: LOG_TARGET, "Failed to register metrics {err:?}");
							None
						},
					}
				} else {
					None
				},
				pending_responses: PendingResponses::new(),
				block_downloader,
				state_request_protocol_name,
				warp_sync_protocol_name,
			},
			SyncingService::new(tx, num_connected, is_major_syncing),
			block_announce_config,
		))
	}

	/// Report Prometheus metrics.
	pub fn report_metrics(&self) {
		if let Some(metrics) = &self.metrics {
			let n = u64::try_from(self.peers.len()).unwrap_or(std::u64::MAX);
			metrics.peers.set(n);

			let m = self.chain_sync.metrics();

			metrics.fork_targets.set(m.fork_targets.into());
			metrics.queued_blocks.set(m.queued_blocks.into());

			metrics
				.justifications
				.with_label_values(&["pending"])
				.set(m.justifications.pending_requests.into());
			metrics
				.justifications
				.with_label_values(&["active"])
				.set(m.justifications.active_requests.into());
			metrics
				.justifications
				.with_label_values(&["failed"])
				.set(m.justifications.failed_requests.into());
			metrics
				.justifications
				.with_label_values(&["importing"])
				.set(m.justifications.importing_requests.into());
		}
	}

	fn update_peer_info(&mut self, peer_id: &PeerId) {
		if let Some(info) = self.chain_sync.peer_info(peer_id) {
			if let Some(ref mut peer) = self.peers.get_mut(peer_id) {
				peer.info.best_hash = info.best_hash;
				peer.info.best_number = info.best_number;
			}
		}
	}

	/// Process the result of the block announce validation.
	fn process_block_announce_validation_result(
		&mut self,
		validation_result: BlockAnnounceValidationResult<B::Header>,
	) {
		match validation_result {
			BlockAnnounceValidationResult::Skip { peer_id: _ } => {},
			BlockAnnounceValidationResult::Process { is_new_best, peer_id, announce } => {
				self.chain_sync.on_validated_block_announce(is_new_best, peer_id, &announce);

				self.update_peer_info(&peer_id);

				if let Some(data) = announce.data {
					if !data.is_empty() {
						self.block_announce_data_cache.insert(announce.header.hash(), data);
					}
				}
			},
			BlockAnnounceValidationResult::Failure { peer_id, disconnect } => {
				if disconnect {
					self.network_service
						.disconnect_peer(peer_id, self.block_announce_protocol_name.clone());
				}

				self.network_service.report_peer(peer_id, rep::BAD_BLOCK_ANNOUNCEMENT);
			},
		}
	}

	/// Push a block announce validation.
	pub fn push_block_announce_validation(
		&mut self,
		peer_id: PeerId,
		announce: BlockAnnounce<B::Header>,
	) {
		let hash = announce.header.hash();

		let peer = match self.peers.get_mut(&peer_id) {
			Some(p) => p,
			None => {
				log::error!(
					target: LOG_TARGET,
					"Received block announce from disconnected peer {peer_id}",
				);
				debug_assert!(false);
				return
			},
		};
		peer.known_blocks.insert(hash);

		if peer.info.roles.is_full() {
			let is_best = match announce.state.unwrap_or(BlockState::Best) {
				BlockState::Best => true,
				BlockState::Normal => false,
			};

			self.block_announce_validator
				.push_block_announce_validation(peer_id, hash, announce, is_best);
		}
	}

	/// Make sure an important block is propagated to peers.
	///
	/// In chain-based consensus, we often need to make sure non-best forks are
	/// at least temporarily synced.
	pub fn announce_block(&mut self, hash: B::Hash, data: Option<Vec<u8>>) {
		let header = match self.client.header(hash) {
			Ok(Some(header)) => header,
			Ok(None) => {
				log::warn!(target: LOG_TARGET, "Trying to announce unknown block: {hash}");
				return
			},
			Err(e) => {
				log::warn!(target: LOG_TARGET, "Error reading block header {hash}: {e}");
				return
			},
		};

		// don't announce genesis block since it will be ignored
		if header.number().is_zero() {
			return
		}

		let is_best = self.client.info().best_hash == hash;
		log::debug!(target: LOG_TARGET, "Reannouncing block {hash:?} is_best: {is_best}");

		let data = data
			.or_else(|| self.block_announce_data_cache.get(&hash).cloned())
			.unwrap_or_default();

		for (peer_id, ref mut peer) in self.peers.iter_mut() {
			let inserted = peer.known_blocks.insert(hash);
			if inserted {
				log::trace!(target: LOG_TARGET, "Announcing block {hash:?} to {peer_id}");
				let message = BlockAnnounce {
					header: header.clone(),
					state: if is_best { Some(BlockState::Best) } else { Some(BlockState::Normal) },
					data: Some(data.clone()),
				};

				self.last_notification_io = Instant::now();
				let _ = self.notification_service.send_sync_notification(peer_id, message.encode());
			}
		}
	}

	pub async fn run(mut self) {
		self.syncing_started = Some(Instant::now());

		loop {
			futures::future::poll_fn(|cx| self.poll(cx)).await;
		}
	}

	pub fn poll(&mut self, cx: &mut std::task::Context) -> Poll<()> {
		self.num_connected.store(self.peers.len(), Ordering::Relaxed);
		self.is_major_syncing
			.store(self.chain_sync.status().state.is_major_syncing(), Ordering::Relaxed);

		while let Poll::Ready(()) = self.tick_timeout.poll_unpin(cx) {
			self.report_metrics();
			self.tick_timeout.reset(TICK_TIMEOUT);

			// if `SyncingEngine` has just started, don't evict seemingly inactive peers right away
			// as they may not have produced blocks not because they've disconnected but because
			// they're still waiting to receive enough relaychain blocks to start producing blocks.
			if let Some(started) = self.syncing_started {
				if started.elapsed() < INITIAL_EVICTION_WAIT_PERIOD {
					continue
				}

				self.syncing_started = None;
				self.last_notification_io = Instant::now();
			}

			// if syncing hasn't sent or received any blocks within `INACTIVITY_EVICT_THRESHOLD`,
			// it means the local node has stalled and is connected to peers who either don't
			// consider it connected or are also all stalled. In order to unstall the node,
			// disconnect all peers and allow `ProtocolController` to establish new connections.
			if self.last_notification_io.elapsed() > INACTIVITY_EVICT_THRESHOLD {
				log::debug!(
					target: LOG_TARGET,
					"syncing has halted due to inactivity, evicting all peers",
				);

				for peer in self.peers.keys() {
					self.network_service.report_peer(*peer, rep::INACTIVE_SUBSTREAM);
					self.network_service
						.disconnect_peer(*peer, self.block_announce_protocol_name.clone());
				}

				// after all the peers have been evicted, start timer again to prevent evicting
				// new peers that join after the old peer have been evicted
				self.last_notification_io = Instant::now();
			}
		}

		while let Poll::Ready(Some(event)) = self.service_rx.poll_next_unpin(cx) {
			match event {
				ToServiceCommand::SetSyncForkRequest(peers, hash, number) => {
					self.chain_sync.set_sync_fork_request(peers, &hash, number);
				},
				ToServiceCommand::EventStream(tx) => self.event_streams.push(tx),
				ToServiceCommand::RequestJustification(hash, number) =>
					self.chain_sync.request_justification(&hash, number),
				ToServiceCommand::ClearJustificationRequests =>
					self.chain_sync.clear_justification_requests(),
				ToServiceCommand::BlocksProcessed(imported, count, results) => {
					for result in self.chain_sync.on_blocks_processed(imported, count, results) {
						match result {
							Ok(event) => match event {
								BlockRequestEvent::SendRequest { peer_id, request } => {
									// drop obsolete pending response first
									self.pending_responses.remove(&peer_id);
									self.send_block_request(peer_id, request);
								},
								BlockRequestEvent::RemoveStale { peer_id } => {
									self.pending_responses.remove(&peer_id);
								},
							},
							Err(BadPeer(peer_id, repu)) => {
								self.pending_responses.remove(&peer_id);
								self.network_service.disconnect_peer(
									peer_id,
									self.block_announce_protocol_name.clone(),
								);
								self.network_service.report_peer(peer_id, repu)
							},
						}
					}
				},
				ToServiceCommand::JustificationImported(peer_id, hash, number, success) => {
					self.chain_sync.on_justification_import(hash, number, success);
					if !success {
						log::info!(
							target: LOG_TARGET,
							"💔 Invalid justification provided by {peer_id} for #{hash}",
						);
						self.network_service
							.disconnect_peer(peer_id, self.block_announce_protocol_name.clone());
						self.network_service.report_peer(
							peer_id,
							ReputationChange::new_fatal("Invalid justification"),
						);
					}
				},
				ToServiceCommand::AnnounceBlock(hash, data) => self.announce_block(hash, data),
				ToServiceCommand::NewBestBlockImported(hash, number) => {
					log::debug!(target: "sync", "New best block imported {:?}/#{}", hash, number);

					self.chain_sync.update_chain_info(&hash, number);
					let _ = self.notification_service.try_set_handshake(
						BlockAnnouncesHandshake::<B>::build(
							self.roles,
							number,
							hash,
							self.genesis_hash,
						)
						.encode(),
					);
				},
				ToServiceCommand::Status(tx) => {
					let mut status = self.chain_sync.status();
					status.num_connected_peers = self.peers.len() as u32;
					let _ = tx.send(status);
				},
				ToServiceCommand::NumActivePeers(tx) => {
					let _ = tx.send(self.num_active_peers());
				},
				ToServiceCommand::SyncState(tx) => {
					let _ = tx.send(self.chain_sync.status());
				},
				ToServiceCommand::BestSeenBlock(tx) => {
					let _ = tx.send(self.chain_sync.status().best_seen_block);
				},
				ToServiceCommand::NumSyncPeers(tx) => {
					let _ = tx.send(self.chain_sync.status().num_peers);
				},
				ToServiceCommand::NumQueuedBlocks(tx) => {
					let _ = tx.send(self.chain_sync.status().queued_blocks);
				},
				ToServiceCommand::NumDownloadedBlocks(tx) => {
					let _ = tx.send(self.chain_sync.num_downloaded_blocks());
				},
				ToServiceCommand::NumSyncRequests(tx) => {
					let _ = tx.send(self.chain_sync.num_sync_requests());
				},
				ToServiceCommand::PeersInfo(tx) => {
					let peers_info = self
						.peers
						.iter()
						.map(|(peer_id, peer)| (*peer_id, peer.info.clone()))
						.collect();
					let _ = tx.send(peers_info);
				},
				ToServiceCommand::OnBlockFinalized(hash, header) =>
					self.chain_sync.on_block_finalized(&hash, *header.number()),
			}
		}

		loop {
			let Poll::Ready(Some(event)) = self.notification_service.next_event().poll_unpin(cx)
			else {
				break
			};

			match event {
				NotificationEvent::ValidateInboundSubstream { peer, handshake, result_tx } => {
					let validation_result = self
						.validate_connection(&peer, handshake, Direction::Inbound)
						.map_or(ValidationResult::Reject, |_| ValidationResult::Accept);

					let _ = result_tx.send(validation_result);
				},
				NotificationEvent::NotificationStreamOpened {
					peer, handshake, direction, ..
				} => {
					log::debug!(
						target: LOG_TARGET,
						"Substream opened for {peer}, handshake {handshake:?}"
					);

					match self.validate_connection(&peer, handshake, direction) {
						Ok(handshake) => {
							if self.on_sync_peer_connected(peer, &handshake, direction).is_err() {
								log::debug!(target: LOG_TARGET, "Failed to register peer {peer}");
								self.network_service.disconnect_peer(
									peer,
									self.block_announce_protocol_name.clone(),
								);
							}
						},
						Err(wrong_genesis) => {
							log::debug!(target: LOG_TARGET, "`SyncingEngine` rejected {peer}");

							if wrong_genesis {
								self.peer_store_handle.report_peer(peer, rep::GENESIS_MISMATCH);
							}

							self.network_service
								.disconnect_peer(peer, self.block_announce_protocol_name.clone());
						},
					}
				},
				NotificationEvent::NotificationStreamClosed { peer } => {
					self.on_sync_peer_disconnected(peer);
				},
				NotificationEvent::NotificationReceived { peer, notification } => {
					if !self.peers.contains_key(&peer) {
						log::error!(
							target: LOG_TARGET,
							"received notification from {peer} who had been earlier refused by `SyncingEngine`",
						);
						continue
					}

					let Ok(announce) = BlockAnnounce::decode(&mut notification.as_ref()) else {
						log::warn!(target: LOG_TARGET, "failed to decode block announce");
						continue
					};

					self.last_notification_io = Instant::now();
					self.push_block_announce_validation(peer, announce);
				},
			}
		}

		// Retreive warp sync target block header just before polling `ChainSync`
		// to make progress as soon as we receive it.
		match self.warp_sync_target_block_header_rx.poll_unpin(cx) {
			Poll::Ready(Ok(target)) => {
				self.chain_sync.set_warp_sync_target_block(target);
			},
			Poll::Ready(Err(err)) => {
				log::error!(
					target: LOG_TARGET,
					"Failed to get target block for warp sync. Error: {err:?}",
				);
			},
			Poll::Pending => {},
		}

		// Send outbound requests on `ChanSync`'s behalf.
		self.send_chain_sync_requests();

		// Poll & process pending responses.
		while let Poll::Ready(Some(event)) = self.pending_responses.poll_next_unpin(cx) {
			self.process_response_event(event);
		}

		// Poll block announce validations last, because if a block announcement was received
		// through the event stream between `SyncingEngine` and `Protocol` and the validation
		// finished right after it is queued, the resulting block request (if any) can be sent
		// right away.
		while let Poll::Ready(Some(result)) = self.block_announce_validator.poll_next_unpin(cx) {
			self.process_block_announce_validation_result(result);
		}

		Poll::Pending
	}

	/// Called by peer when it is disconnecting.
	///
	/// Returns a result if the handshake of this peer was indeed accepted.
	pub fn on_sync_peer_disconnected(&mut self, peer_id: PeerId) {
		let Some(info) = self.peers.remove(&peer_id) else {
			log::debug!(target: LOG_TARGET, "{peer_id} does not exist in `SyncingEngine`");
			return
		};

<<<<<<< HEAD
		if self.important_peers.contains(&peer_id) {
			log::warn!(target: LOG_TARGET, "Reserved peer {peer_id} disconnected");
=======
			self.chain_sync.peer_disconnected(&peer_id);
			self.pending_responses.remove(&peer_id);
			self.event_streams.retain(|stream| {
				stream.unbounded_send(SyncEvent::PeerDisconnected(peer_id)).is_ok()
			});
			Ok(())
>>>>>>> de71fecc
		} else {
			log::debug!(target: LOG_TARGET, "{peer_id} disconnected");
		}

		if !self.default_peers_set_no_slot_connected_peers.remove(&peer_id) &&
			info.inbound && info.info.roles.is_full()
		{
			match self.num_in_peers.checked_sub(1) {
				Some(value) => {
					self.num_in_peers = value;
				},
				None => {
					log::error!(
						target: LOG_TARGET,
						"trying to disconnect an inbound node which is not counted as inbound"
					);
					debug_assert!(false);
				},
			}
		}

		self.chain_sync.peer_disconnected(&peer_id);
		self.event_streams
			.retain(|stream| stream.unbounded_send(SyncEvent::PeerDisconnected(peer_id)).is_ok());
	}

	/// Validate received handshake.
	fn validate_handshake(
		&mut self,
		peer_id: &PeerId,
		handshake: Vec<u8>,
	) -> Result<BlockAnnouncesHandshake<B>, bool> {
		log::trace!(target: LOG_TARGET, "Validate handshake for {peer_id}");

		let handshake = <BlockAnnouncesHandshake<B> as DecodeAll>::decode_all(&mut &handshake[..])
			.map_err(|error| {
				log::debug!(target: LOG_TARGET, "Failed to decode handshake for {peer_id}: {error:?}");
				false
			})?;

		if handshake.genesis_hash != self.genesis_hash {
			if self.important_peers.contains(&peer_id) {
				log::error!(
					target: LOG_TARGET,
					"Reserved peer id `{peer_id}` is on a different chain (our genesis: {} theirs: {})",
					self.genesis_hash,
					handshake.genesis_hash,
				);
			} else if self.boot_node_ids.contains(&peer_id) {
				log::error!(
					target: LOG_TARGET,
					"Bootnode with peer id `{peer_id}` is on a different chain (our genesis: {} theirs: {})",
					self.genesis_hash,
					handshake.genesis_hash,
				);
			} else {
				log::debug!(
					target: LOG_TARGET,
					"Peer is on different chain (our genesis: {} theirs: {})",
					self.genesis_hash,
					handshake.genesis_hash
				);
			}

			return Err(true)
		}

		Ok(handshake)
	}

	/// Validate connection.
	// NOTE Returning `Err(bool)` is a really ugly hack to work around the issue
	// that `ProtocolController` thinks the peer is connected when in fact it can
	// still be under validation. If the peer has different genesis than the
	// local node the validation fails but the peer cannot be reported in
	// `validate_connection()` as that is also called by
	// `ValiateInboundSubstream` which means that the peer is still being
	// validated and banning the peer when handling that event would
	// result in peer getting dropped twice.
	//
	// The proper way to fix this is to integrate `ProtocolController` more
	// tightly with `NotificationService` or add an additional API call for
	// banning pre-accepted peers (which is not desirable)
	fn validate_connection(
		&mut self,
		peer_id: &PeerId,
		handshake: Vec<u8>,
		direction: Direction,
	) -> Result<BlockAnnouncesHandshake<B>, bool> {
		log::trace!(target: LOG_TARGET, "New peer {peer_id} {handshake:?}");

		let handshake = self.validate_handshake(peer_id, handshake)?;

		if self.peers.contains_key(&peer_id) {
			log::error!(
				target: LOG_TARGET,
				"Called `validate_connection()` with already connected peer {peer_id}",
			);
			debug_assert!(false);
			return Err(false)
		}

		let no_slot_peer = self.default_peers_set_no_slot_peers.contains(&peer_id);
		let this_peer_reserved_slot: usize = if no_slot_peer { 1 } else { 0 };

		if handshake.roles.is_full() &&
			self.chain_sync.num_peers() >=
				self.default_peers_set_num_full +
					self.default_peers_set_no_slot_connected_peers.len() +
					this_peer_reserved_slot
		{
			log::debug!(target: LOG_TARGET, "Too many full nodes, rejecting {peer_id}");
			return Err(false)
		}

		// make sure to accept no more than `--in-peers` many full nodes
		if !no_slot_peer &&
			handshake.roles.is_full() &&
			direction.is_inbound() &&
			self.num_in_peers == self.max_in_peers
		{
			log::debug!(target: LOG_TARGET, "All inbound slots have been consumed, rejecting {peer_id}");
			return Err(false)
		}

		// make sure that all slots are not occupied by light peers
		//
		// `ChainSync` only accepts full peers whereas `SyncingEngine` accepts both full and light
		// peers. Verify that there is a slot in `SyncingEngine` for the inbound light peer
		if handshake.roles.is_light() &&
			(self.peers.len() - self.chain_sync.num_peers()) >= self.default_peers_set_num_light
		{
			log::debug!(target: LOG_TARGET, "Too many light nodes, rejecting {peer_id}");
			return Err(false)
		}

		Ok(handshake)
	}

	/// Called on the first connection between two peers on the default set, after their exchange
	/// of handshake.
	///
	/// Returns `Ok` if the handshake is accepted and the peer added to the list of peers we sync
	/// from.
	pub fn on_sync_peer_connected(
		&mut self,
		peer_id: PeerId,
		status: &BlockAnnouncesHandshake<B>,
		direction: Direction,
	) -> Result<(), ()> {
		log::trace!(target: LOG_TARGET, "New peer {peer_id} {status:?}");

		let peer = Peer {
			info: ExtendedPeerInfo {
				roles: status.roles,
				best_hash: status.best_hash,
				best_number: status.best_number,
			},
			known_blocks: LruHashSet::new(
				NonZeroUsize::new(MAX_KNOWN_BLOCKS).expect("Constant is nonzero"),
			),
			inbound: direction.is_inbound(),
		};

		let req = if peer.info.roles.is_full() {
			match self.chain_sync.new_peer(peer_id, peer.info.best_hash, peer.info.best_number) {
				Ok(req) => req,
				Err(BadPeer(id, repu)) => {
					self.network_service.report_peer(id, repu);
					return Err(())
				},
			}
		} else {
			None
		};

		log::debug!(target: LOG_TARGET, "Connected {peer_id}");

		self.peers.insert(peer_id, peer);
		self.peer_store_handle.set_peer_role(&peer_id, status.roles.into());

		if self.default_peers_set_no_slot_peers.contains(&peer_id) {
			self.default_peers_set_no_slot_connected_peers.insert(peer_id);
		} else if direction.is_inbound() && status.roles.is_full() {
			self.num_in_peers += 1;
		}

		if let Some(req) = req {
			self.send_block_request(peer_id, req);
		}

		self.event_streams
			.retain(|stream| stream.unbounded_send(SyncEvent::PeerConnected(peer_id)).is_ok());

		Ok(())
	}

	fn send_chain_sync_requests(&mut self) {
		for (peer_id, request) in self.chain_sync.block_requests() {
			self.send_block_request(peer_id, request);
		}

		if let Some((peer_id, request)) = self.chain_sync.state_request() {
			self.send_state_request(peer_id, request);
		}

		for (peer_id, request) in self.chain_sync.justification_requests() {
			self.send_block_request(peer_id, request);
		}

		if let Some((peer_id, request)) = self.chain_sync.warp_sync_request() {
			self.send_warp_sync_request(peer_id, request);
		}
	}

	fn send_block_request(&mut self, peer_id: PeerId, request: BlockRequest<B>) {
		if !self.chain_sync.is_peer_known(&peer_id) {
			trace!(target: LOG_TARGET, "Cannot send block request to unknown peer {peer_id}");
			debug_assert!(false);
			return
		}

		let downloader = self.block_downloader.clone();

		self.pending_responses.insert(
			peer_id,
			PeerRequest::Block(request.clone()),
			async move { downloader.download_blocks(peer_id, request).await }.boxed(),
		);
	}

	fn send_state_request(&mut self, peer_id: PeerId, request: OpaqueStateRequest) {
		if !self.chain_sync.is_peer_known(&peer_id) {
			trace!(target: LOG_TARGET, "Cannot send state request to unknown peer {peer_id}");
			debug_assert!(false);
			return
		}

		let (tx, rx) = oneshot::channel();

		self.pending_responses.insert(peer_id, PeerRequest::State, rx.boxed());

		match Self::encode_state_request(&request) {
			Ok(data) => {
				self.network_service.start_request(
					peer_id,
					self.state_request_protocol_name.clone(),
					data,
					tx,
					IfDisconnected::ImmediateError,
				);
			},
			Err(err) => {
				log::warn!(
					target: LOG_TARGET,
					"Failed to encode state request {request:?}: {err:?}",
				);
			},
		}
	}

	fn send_warp_sync_request(&mut self, peer_id: PeerId, request: WarpProofRequest<B>) {
		if !self.chain_sync.is_peer_known(&peer_id) {
			trace!(target: LOG_TARGET, "Cannot send warp proof request to unknown peer {peer_id}");
			debug_assert!(false);
			return
		}

		let (tx, rx) = oneshot::channel();

		self.pending_responses.insert(peer_id, PeerRequest::WarpProof, rx.boxed());

		match &self.warp_sync_protocol_name {
			Some(name) => self.network_service.start_request(
				peer_id,
				name.clone(),
				request.encode(),
				tx,
				IfDisconnected::ImmediateError,
			),
			None => {
				log::warn!(
					target: LOG_TARGET,
					"Trying to send warp sync request when no protocol is configured {request:?}",
				);
			},
		}
	}

	fn encode_state_request(request: &OpaqueStateRequest) -> Result<Vec<u8>, String> {
		let request: &StateRequest = request.0.downcast_ref().ok_or_else(|| {
			"Failed to downcast opaque state response during encoding, this is an \
				implementation bug."
				.to_string()
		})?;

		Ok(request.encode_to_vec())
	}

	fn decode_state_response(response: &[u8]) -> Result<OpaqueStateResponse, String> {
		let response = StateResponse::decode(response)
			.map_err(|error| format!("Failed to decode state response: {error}"))?;

		Ok(OpaqueStateResponse(Box::new(response)))
	}

	fn process_response_event(&mut self, response_event: ResponseEvent<B>) {
		let ResponseEvent { peer_id, request, response } = response_event;

		match response {
			Ok(Ok(resp)) => match request {
				PeerRequest::Block(req) => {
					match self.block_downloader.block_response_into_blocks(&req, resp) {
						Ok(blocks) => {
							if let Some((peer_id, new_req)) =
								self.chain_sync.on_block_response(peer_id, req, blocks)
							{
								self.send_block_request(peer_id, new_req);
							}
						},
						Err(BlockResponseError::DecodeFailed(e)) => {
							debug!(
								target: LOG_TARGET,
								"Failed to decode block response from peer {:?}: {:?}.",
								peer_id,
								e
							);
							self.network_service.report_peer(peer_id, rep::BAD_MESSAGE);
							self.network_service.disconnect_peer(
								peer_id,
								self.block_announce_protocol_name.clone(),
							);
							return
						},
						Err(BlockResponseError::ExtractionFailed(e)) => {
							debug!(
								target: LOG_TARGET,
								"Failed to extract blocks from peer response {:?}: {:?}.",
								peer_id,
								e
							);
							self.network_service.report_peer(peer_id, rep::BAD_MESSAGE);
							return
						},
					}
				},
				PeerRequest::State => {
					let response = match Self::decode_state_response(&resp[..]) {
						Ok(proto) => proto,
						Err(e) => {
							debug!(
								target: LOG_TARGET,
								"Failed to decode state response from peer {peer_id:?}: {e:?}.",
							);
							self.network_service.report_peer(peer_id, rep::BAD_MESSAGE);
							self.network_service.disconnect_peer(
								peer_id,
								self.block_announce_protocol_name.clone(),
							);
							return
						},
					};

					self.chain_sync.on_state_response(peer_id, response);
				},
				PeerRequest::WarpProof => {
					self.chain_sync.on_warp_sync_response(peer_id, EncodedProof(resp));
				},
			},
			Ok(Err(e)) => {
				debug!(target: LOG_TARGET, "Request to peer {peer_id:?} failed: {e:?}.");

				match e {
					RequestFailure::Network(OutboundFailure::Timeout) => {
						self.network_service.report_peer(peer_id, rep::TIMEOUT);
						self.network_service
							.disconnect_peer(peer_id, self.block_announce_protocol_name.clone());
					},
					RequestFailure::Network(OutboundFailure::UnsupportedProtocols) => {
						self.network_service.report_peer(peer_id, rep::BAD_PROTOCOL);
						self.network_service
							.disconnect_peer(peer_id, self.block_announce_protocol_name.clone());
					},
					RequestFailure::Network(OutboundFailure::DialFailure) => {
						self.network_service
							.disconnect_peer(peer_id, self.block_announce_protocol_name.clone());
					},
					RequestFailure::Refused => {
						self.network_service.report_peer(peer_id, rep::REFUSED);
						self.network_service
							.disconnect_peer(peer_id, self.block_announce_protocol_name.clone());
					},
					RequestFailure::Network(OutboundFailure::ConnectionClosed) |
					RequestFailure::NotConnected => {
						self.network_service
							.disconnect_peer(peer_id, self.block_announce_protocol_name.clone());
					},
					RequestFailure::UnknownProtocol => {
						debug_assert!(false, "Block request protocol should always be known.");
					},
					RequestFailure::Obsolete => {
						debug_assert!(
							false,
							"Can not receive `RequestFailure::Obsolete` after dropping the \
								response receiver.",
						);
					},
				}
			},
			Err(oneshot::Canceled) => {
				trace!(
					target: LOG_TARGET,
					"Request to peer {peer_id:?} failed due to oneshot being canceled.",
				);
				self.network_service
					.disconnect_peer(peer_id, self.block_announce_protocol_name.clone());
			},
		}
	}

	/// Returns the number of peers we're connected to and that are being queried.
	fn num_active_peers(&self) -> usize {
		self.pending_responses.len()
	}

	/// Get config for the block announcement protocol
	fn get_block_announce_proto_config(
		protocol_id: ProtocolId,
		fork_id: &Option<String>,
		roles: Roles,
		best_number: NumberFor<B>,
		best_hash: B::Hash,
		genesis_hash: B::Hash,
	) -> NonDefaultSetConfig {
		let block_announces_protocol = {
			let genesis_hash = genesis_hash.as_ref();
			if let Some(ref fork_id) = fork_id {
				format!(
					"/{}/{}/block-announces/1",
					array_bytes::bytes2hex("", genesis_hash),
					fork_id
				)
			} else {
				format!("/{}/block-announces/1", array_bytes::bytes2hex("", genesis_hash))
			}
		};

		NonDefaultSetConfig {
			notifications_protocol: block_announces_protocol.into(),
			fallback_names: iter::once(
				format!("/{}/block-announces/1", protocol_id.as_ref()).into(),
			)
			.collect(),
			max_notification_size: MAX_BLOCK_ANNOUNCE_SIZE,
			handshake: Some(NotificationHandshake::new(BlockAnnouncesHandshake::<B>::build(
				roles,
				best_number,
				best_hash,
				genesis_hash,
			))),
			// NOTE: `set_config` will be ignored by `protocol.rs` as the block announcement
			// protocol is still hardcoded into the peerset.
			set_config: SetConfig {
				in_peers: 0,
				out_peers: 0,
				reserved_nodes: Vec::new(),
				non_reserved_mode: NonReservedPeerMode::Deny,
			},
		}
	}
}<|MERGE_RESOLUTION|>--- conflicted
+++ resolved
@@ -49,18 +49,14 @@
 use sc_client_api::{BlockBackend, HeaderBackend, ProofProvider};
 use sc_consensus::import_queue::ImportQueueService;
 use sc_network::{
-<<<<<<< HEAD
-	config::{FullNetworkConfiguration, NonDefaultSetConfig, ProtocolId},
-	peer_store::{PeerStoreHandle, PeerStoreProvider},
-	service::traits::{Direction, NotificationEvent, ValidationResult},
-	types::ProtocolName,
-=======
 	config::{
 		FullNetworkConfiguration, NonDefaultSetConfig, NonReservedPeerMode, NotificationHandshake,
 		ProtocolId, SetConfig,
 	},
+	peer_store::{PeerStoreHandle, PeerStoreProvider},
 	request_responses::{IfDisconnected, RequestFailure},
->>>>>>> de71fecc
+	service::traits::{Direction, NotificationEvent, ValidationResult},
+	types::ProtocolName,
 	utils::LruHashSet,
 	NotificationService, ReputationChange,
 };
@@ -76,7 +72,7 @@
 use sc_utils::mpsc::{tracing_unbounded, TracingUnboundedReceiver, TracingUnboundedSender};
 use sp_blockchain::HeaderMetadata;
 use sp_consensus::block_validation::BlockAnnounceValidator;
-use sp_runtime::traits::{Block as BlockT, Header, Zero};
+use sp_runtime::traits::{Block as BlockT, Header, NumberFor, Zero};
 
 use std::{
 	collections::{HashMap, HashSet},
@@ -423,13 +419,7 @@
 		let warp_sync_target_block_header_rx = warp_sync_target_block_header_rx
 			.map_or(futures::future::pending().boxed().fuse(), |rx| rx.boxed().fuse());
 
-<<<<<<< HEAD
-		let (chain_sync, block_announce_config, notification_service) = ChainSync::new(
-			mode,
-			client.clone(),
-=======
-		let block_announce_config = Self::get_block_announce_proto_config(
->>>>>>> de71fecc
+		let (block_announce_config, notification_service) = Self::get_block_announce_proto_config(
 			protocol_id,
 			fork_id,
 			roles,
@@ -441,7 +431,7 @@
 				.flatten()
 				.expect("Genesis block exists; qed"),
 		);
-		let block_announce_protocol_name = block_announce_config.notifications_protocol.clone();
+		let block_announce_protocol_name = block_announce_config.protocol_name().clone();
 
 		let chain_sync = ChainSync::new(
 			mode,
@@ -455,10 +445,7 @@
 			import_queue,
 		)?;
 
-<<<<<<< HEAD
 		let block_announce_protocol_name = block_announce_config.protocol_name().clone();
-=======
->>>>>>> de71fecc
 		let (tx, service_rx) = tracing_unbounded("mpsc_chain_sync", 100_000);
 		let num_connected = Arc::new(AtomicUsize::new(0));
 		let is_major_syncing = Arc::new(AtomicBool::new(false));
@@ -935,17 +922,8 @@
 			return
 		};
 
-<<<<<<< HEAD
 		if self.important_peers.contains(&peer_id) {
 			log::warn!(target: LOG_TARGET, "Reserved peer {peer_id} disconnected");
-=======
-			self.chain_sync.peer_disconnected(&peer_id);
-			self.pending_responses.remove(&peer_id);
-			self.event_streams.retain(|stream| {
-				stream.unbounded_send(SyncEvent::PeerDisconnected(peer_id)).is_ok()
-			});
-			Ok(())
->>>>>>> de71fecc
 		} else {
 			log::debug!(target: LOG_TARGET, "{peer_id} disconnected");
 		}
@@ -968,6 +946,7 @@
 		}
 
 		self.chain_sync.peer_disconnected(&peer_id);
+		self.pending_responses.remove(&peer_id);
 		self.event_streams
 			.retain(|stream| stream.unbounded_send(SyncEvent::PeerDisconnected(peer_id)).is_ok());
 	}
@@ -1379,7 +1358,7 @@
 		best_number: NumberFor<B>,
 		best_hash: B::Hash,
 		genesis_hash: B::Hash,
-	) -> NonDefaultSetConfig {
+	) -> (NonDefaultSetConfig, Box<dyn NotificationService>) {
 		let block_announces_protocol = {
 			let genesis_hash = genesis_hash.as_ref();
 			if let Some(ref fork_id) = fork_id {
@@ -1393,14 +1372,11 @@
 			}
 		};
 
-		NonDefaultSetConfig {
-			notifications_protocol: block_announces_protocol.into(),
-			fallback_names: iter::once(
-				format!("/{}/block-announces/1", protocol_id.as_ref()).into(),
-			)
-			.collect(),
-			max_notification_size: MAX_BLOCK_ANNOUNCE_SIZE,
-			handshake: Some(NotificationHandshake::new(BlockAnnouncesHandshake::<B>::build(
+		NonDefaultSetConfig::new(
+			block_announces_protocol.into(),
+			iter::once(format!("/{}/block-announces/1", protocol_id.as_ref()).into()).collect(),
+			MAX_BLOCK_ANNOUNCE_SIZE,
+			Some(NotificationHandshake::new(BlockAnnouncesHandshake::<B>::build(
 				roles,
 				best_number,
 				best_hash,
@@ -1408,12 +1384,12 @@
 			))),
 			// NOTE: `set_config` will be ignored by `protocol.rs` as the block announcement
 			// protocol is still hardcoded into the peerset.
-			set_config: SetConfig {
+			SetConfig {
 				in_peers: 0,
 				out_peers: 0,
 				reserved_nodes: Vec::new(),
 				non_reserved_mode: NonReservedPeerMode::Deny,
 			},
-		}
+		)
 	}
 }
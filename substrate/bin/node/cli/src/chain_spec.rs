// This file is part of Substrate.

// Copyright (C) Parity Technologies (UK) Ltd.
// SPDX-License-Identifier: GPL-3.0-or-later WITH Classpath-exception-2.0

// This program is free software: you can redistribute it and/or modify
// it under the terms of the GNU General Public License as published by
// the Free Software Foundation, either version 3 of the License, or
// (at your option) any later version.

// This program is distributed in the hope that it will be useful,
// but WITHOUT ANY WARRANTY; without even the implied warranty of
// MERCHANTABILITY or FITNESS FOR A PARTICULAR PURPOSE. See the
// GNU General Public License for more details.

// You should have received a copy of the GNU General Public License
// along with this program. If not, see <https://www.gnu.org/licenses/>.

//! Substrate chain configurations.

use grandpa_primitives::AuthorityId as GrandpaId;
use kitchensink_runtime::{
	constants::currency::*, wasm_binary_unwrap, Block, MaxNominations, SessionKeys, StakerStatus,
};
use pallet_im_online::sr25519::AuthorityId as ImOnlineId;
use sc_chain_spec::ChainSpecExtension;
use sc_service::ChainType;
use sc_telemetry::TelemetryEndpoints;
use serde::{Deserialize, Serialize};
use sp_authority_discovery::AuthorityId as AuthorityDiscoveryId;
use sp_consensus_babe::AuthorityId as BabeId;
use sp_core::{crypto::UncheckedInto, sr25519, Pair, Public};
use sp_mixnet::types::AuthorityId as MixnetId;
use sp_runtime::{
	traits::{IdentifyAccount, Verify},
	Perbill,
};

pub use kitchensink_runtime::RuntimeGenesisConfig;
pub use node_primitives::{AccountId, Balance, Signature};

type AccountPublic = <Signature as Verify>::Signer;

const STAGING_TELEMETRY_URL: &str = "wss://telemetry.polkadot.io/submit/";
const ENDOWMENT: Balance = 10_000_000 * DOLLARS;
const STASH: Balance = ENDOWMENT / 1000;

/// Node `ChainSpec` extensions.
///
/// Additional parameters for some Substrate core modules,
/// customizable from the chain spec.
#[derive(Default, Clone, Serialize, Deserialize, ChainSpecExtension)]
#[serde(rename_all = "camelCase")]
pub struct Extensions {
	/// Block numbers with known hashes.
	pub fork_blocks: sc_client_api::ForkBlocks<Block>,
	/// Known bad block hashes.
	pub bad_blocks: sc_client_api::BadBlocks<Block>,
	/// The light sync state extension used by the sync-state rpc.
	pub light_sync_state: sc_sync_state_rpc::LightSyncStateExtension,
}

/// Specialized `ChainSpec`.
pub type ChainSpec = sc_service::GenericChainSpec<RuntimeGenesisConfig, Extensions>;
/// Flaming Fir testnet generator
pub fn flaming_fir_config() -> Result<ChainSpec, String> {
	ChainSpec::from_json_bytes(&include_bytes!("../res/flaming-fir.json")[..])
}

fn session_keys(
	grandpa: GrandpaId,
	babe: BabeId,
	im_online: ImOnlineId,
	authority_discovery: AuthorityDiscoveryId,
	mixnet: MixnetId,
) -> SessionKeys {
	SessionKeys { grandpa, babe, im_online, authority_discovery, mixnet }
}

fn configure_accounts_for_staging_testnet() -> (
	Vec<(AccountId, AccountId, GrandpaId, BabeId, ImOnlineId, AuthorityDiscoveryId)>,
	AccountId,
	Vec<AccountId>,
) {
	#[rustfmt::skip]
	// stash, controller, session-key
	// generated with secret:
	// for i in 1 2 3 4 ; do for j in stash controller; do subkey inspect "$secret"/fir/$j/$i; done; done
	//
	// and
	//
	// for i in 1 2 3 4 ; do for j in session; do subkey --ed25519 inspect "$secret"//fir//$j//$i; done; done

	let initial_authorities: Vec<(
		AccountId,
		AccountId,
		GrandpaId,
		BabeId,
		ImOnlineId,
		AuthorityDiscoveryId,
		MixnetId,
	)> = vec![
		(
			// 5Fbsd6WXDGiLTxunqeK5BATNiocfCqu9bS1yArVjCgeBLkVy
			array_bytes::hex_n_into_unchecked("9c7a2ee14e565db0c69f78c7b4cd839fbf52b607d867e9e9c5a79042898a0d12"),
			// 5EnCiV7wSHeNhjW3FSUwiJNkcc2SBkPLn5Nj93FmbLtBjQUq
			array_bytes::hex_n_into_unchecked("781ead1e2fa9ccb74b44c19d29cb2a7a4b5be3972927ae98cd3877523976a276"),
			// 5Fb9ayurnxnaXj56CjmyQLBiadfRCqUbL2VWNbbe1nZU6wiC
			array_bytes::hex2array_unchecked("9becad03e6dcac03cee07edebca5475314861492cdfc96a2144a67bbe9699332")
				.unchecked_into(),
			// 5EZaeQ8djPcq9pheJUhgerXQZt9YaHnMJpiHMRhwQeinqUW8
			array_bytes::hex2array_unchecked("6e7e4eb42cbd2e0ab4cae8708ce5509580b8c04d11f6758dbf686d50fe9f9106")
				.unchecked_into(),
			// 5EZaeQ8djPcq9pheJUhgerXQZt9YaHnMJpiHMRhwQeinqUW8
			array_bytes::hex2array_unchecked("6e7e4eb42cbd2e0ab4cae8708ce5509580b8c04d11f6758dbf686d50fe9f9106")
				.unchecked_into(),
			// 5EZaeQ8djPcq9pheJUhgerXQZt9YaHnMJpiHMRhwQeinqUW8
			array_bytes::hex2array_unchecked("6e7e4eb42cbd2e0ab4cae8708ce5509580b8c04d11f6758dbf686d50fe9f9106")
				.unchecked_into(),
			// 5EZaeQ8djPcq9pheJUhgerXQZt9YaHnMJpiHMRhwQeinqUW8
			array_bytes::hex2array_unchecked("6e7e4eb42cbd2e0ab4cae8708ce5509580b8c04d11f6758dbf686d50fe9f9106")
				.unchecked_into(),
		),
		(
			// 5ERawXCzCWkjVq3xz1W5KGNtVx2VdefvZ62Bw1FEuZW4Vny2
			array_bytes::hex_n_into_unchecked("68655684472b743e456907b398d3a44c113f189e56d1bbfd55e889e295dfde78"),
			// 5Gc4vr42hH1uDZc93Nayk5G7i687bAQdHHc9unLuyeawHipF
			array_bytes::hex_n_into_unchecked("c8dc79e36b29395413399edaec3e20fcca7205fb19776ed8ddb25d6f427ec40e"),
			// 5EockCXN6YkiNCDjpqqnbcqd4ad35nU4RmA1ikM4YeRN4WcE
			array_bytes::hex2array_unchecked("7932cff431e748892fa48e10c63c17d30f80ca42e4de3921e641249cd7fa3c2f")
				.unchecked_into(),
			// 5DhLtiaQd1L1LU9jaNeeu9HJkP6eyg3BwXA7iNMzKm7qqruQ
			array_bytes::hex2array_unchecked("482dbd7297a39fa145c570552249c2ca9dd47e281f0c500c971b59c9dcdcd82e")
				.unchecked_into(),
			// 5DhLtiaQd1L1LU9jaNeeu9HJkP6eyg3BwXA7iNMzKm7qqruQ
			array_bytes::hex2array_unchecked("482dbd7297a39fa145c570552249c2ca9dd47e281f0c500c971b59c9dcdcd82e")
				.unchecked_into(),
			// 5DhLtiaQd1L1LU9jaNeeu9HJkP6eyg3BwXA7iNMzKm7qqruQ
			array_bytes::hex2array_unchecked("482dbd7297a39fa145c570552249c2ca9dd47e281f0c500c971b59c9dcdcd82e")
				.unchecked_into(),
			// 5DhLtiaQd1L1LU9jaNeeu9HJkP6eyg3BwXA7iNMzKm7qqruQ
			array_bytes::hex2array_unchecked("482dbd7297a39fa145c570552249c2ca9dd47e281f0c500c971b59c9dcdcd82e")
				.unchecked_into(),
		),
		(
			// 5DyVtKWPidondEu8iHZgi6Ffv9yrJJ1NDNLom3X9cTDi98qp
			array_bytes::hex_n_into_unchecked("547ff0ab649283a7ae01dbc2eb73932eba2fb09075e9485ff369082a2ff38d65"),
			// 5FeD54vGVNpFX3PndHPXJ2MDakc462vBCD5mgtWRnWYCpZU9
			array_bytes::hex_n_into_unchecked("9e42241d7cd91d001773b0b616d523dd80e13c6c2cab860b1234ef1b9ffc1526"),
			// 5E1jLYfLdUQKrFrtqoKgFrRvxM3oQPMbf6DfcsrugZZ5Bn8d
			array_bytes::hex2array_unchecked("5633b70b80a6c8bb16270f82cca6d56b27ed7b76c8fd5af2986a25a4788ce440")
				.unchecked_into(),
			// 5DhKqkHRkndJu8vq7pi2Q5S3DfftWJHGxbEUNH43b46qNspH
			array_bytes::hex2array_unchecked("482a3389a6cf42d8ed83888cfd920fec738ea30f97e44699ada7323f08c3380a")
				.unchecked_into(),
			// 5DhKqkHRkndJu8vq7pi2Q5S3DfftWJHGxbEUNH43b46qNspH
			array_bytes::hex2array_unchecked("482a3389a6cf42d8ed83888cfd920fec738ea30f97e44699ada7323f08c3380a")
				.unchecked_into(),
			// 5DhKqkHRkndJu8vq7pi2Q5S3DfftWJHGxbEUNH43b46qNspH
			array_bytes::hex2array_unchecked("482a3389a6cf42d8ed83888cfd920fec738ea30f97e44699ada7323f08c3380a")
				.unchecked_into(),
			// 5DhKqkHRkndJu8vq7pi2Q5S3DfftWJHGxbEUNH43b46qNspH
			array_bytes::hex2array_unchecked("482a3389a6cf42d8ed83888cfd920fec738ea30f97e44699ada7323f08c3380a")
				.unchecked_into(),
		),
		(
			// 5HYZnKWe5FVZQ33ZRJK1rG3WaLMztxWrrNDb1JRwaHHVWyP9
			array_bytes::hex_n_into_unchecked("f26cdb14b5aec7b2789fd5ca80f979cef3761897ae1f37ffb3e154cbcc1c2663"),
			// 5EPQdAQ39WQNLCRjWsCk5jErsCitHiY5ZmjfWzzbXDoAoYbn
			array_bytes::hex_n_into_unchecked("66bc1e5d275da50b72b15de072a2468a5ad414919ca9054d2695767cf650012f"),
			// 5DMa31Hd5u1dwoRKgC4uvqyrdK45RHv3CpwvpUC1EzuwDit4
			array_bytes::hex2array_unchecked("3919132b851ef0fd2dae42a7e734fe547af5a6b809006100f48944d7fae8e8ef")
				.unchecked_into(),
			// 5C4vDQxA8LTck2xJEy4Yg1hM9qjDt4LvTQaMo4Y8ne43aU6x
			array_bytes::hex2array_unchecked("00299981a2b92f878baaf5dbeba5c18d4e70f2a1fcd9c61b32ea18daf38f4378")
				.unchecked_into(),
			// 5C4vDQxA8LTck2xJEy4Yg1hM9qjDt4LvTQaMo4Y8ne43aU6x
			array_bytes::hex2array_unchecked("00299981a2b92f878baaf5dbeba5c18d4e70f2a1fcd9c61b32ea18daf38f4378")
				.unchecked_into(),
			// 5C4vDQxA8LTck2xJEy4Yg1hM9qjDt4LvTQaMo4Y8ne43aU6x
			array_bytes::hex2array_unchecked("00299981a2b92f878baaf5dbeba5c18d4e70f2a1fcd9c61b32ea18daf38f4378")
				.unchecked_into(),
			// 5C4vDQxA8LTck2xJEy4Yg1hM9qjDt4LvTQaMo4Y8ne43aU6x
			array_bytes::hex2array_unchecked("00299981a2b92f878baaf5dbeba5c18d4e70f2a1fcd9c61b32ea18daf38f4378")
				.unchecked_into(),
		),
	];

	// generated with secret: subkey inspect "$secret"/fir
	let root_key: AccountId = array_bytes::hex_n_into_unchecked(
		// 5Ff3iXP75ruzroPWRP2FYBHWnmGGBSb63857BgnzCoXNxfPo
		"9ee5e5bdc0ec239eb164f865ecc345ce4c88e76ee002e0f7e318097347471809",
	);

	let endowed_accounts: Vec<AccountId> = vec![root_key.clone()];
	(initial_authorities, root_key, endowed_accounts)
}

fn staging_testnet_config_genesis() -> serde_json::Value {
	let (initial_authorities, root_key, endowed_accounts) =
		configure_accounts_for_staging_testnet();
	testnet_genesis(initial_authorities, vec![], root_key, Some(endowed_accounts))
}

/// Staging testnet config.
pub fn staging_testnet_config() -> ChainSpec {
	ChainSpec::builder(wasm_binary_unwrap(), Default::default())
		.with_name("Staging Testnet")
		.with_id("staging_testnet")
		.with_chain_type(ChainType::Live)
		.with_genesis_config_patch(staging_testnet_config_genesis())
		.with_telemetry_endpoints(
			TelemetryEndpoints::new(vec![(STAGING_TELEMETRY_URL.to_string(), 0)])
				.expect("Staging telemetry url is valid; qed"),
		)
		.build()
}

/// Helper function to generate a crypto pair from seed.
pub fn get_from_seed<TPublic: Public>(seed: &str) -> <TPublic::Pair as Pair>::Public {
	TPublic::Pair::from_string(&format!("//{}", seed), None)
		.expect("static values are valid; qed")
		.public()
}

/// Helper function to generate an account ID from seed.
pub fn get_account_id_from_seed<TPublic: Public>(seed: &str) -> AccountId
where
	AccountPublic: From<<TPublic::Pair as Pair>::Public>,
{
	AccountPublic::from(get_from_seed::<TPublic>(seed)).into_account()
}

/// Helper function to generate stash, controller and session key from seed.
pub fn authority_keys_from_seed(
	seed: &str,
) -> (AccountId, AccountId, GrandpaId, BabeId, ImOnlineId, AuthorityDiscoveryId, MixnetId) {
	(
		get_account_id_from_seed::<sr25519::Public>(&format!("{}//stash", seed)),
		get_account_id_from_seed::<sr25519::Public>(seed),
		get_from_seed::<GrandpaId>(seed),
		get_from_seed::<BabeId>(seed),
		get_from_seed::<ImOnlineId>(seed),
		get_from_seed::<AuthorityDiscoveryId>(seed),
		get_from_seed::<MixnetId>(seed),
	)
}

fn configure_accounts(
	initial_authorities: Vec<(
		AccountId,
		AccountId,
		GrandpaId,
		BabeId,
		ImOnlineId,
		AuthorityDiscoveryId,
		MixnetId,
	)>,
	initial_nominators: Vec<AccountId>,
	endowed_accounts: Option<Vec<AccountId>>,
	stash: Balance,
) -> (
	Vec<(AccountId, AccountId, GrandpaId, BabeId, ImOnlineId, AuthorityDiscoveryId)>,
	Vec<AccountId>,
	usize,
	Vec<(AccountId, AccountId, Balance, StakerStatus<AccountId>)>,
) {
	let mut endowed_accounts: Vec<AccountId> = endowed_accounts.unwrap_or_else(|| {
		vec![
			get_account_id_from_seed::<sr25519::Public>("Alice"),
			get_account_id_from_seed::<sr25519::Public>("Bob"),
			get_account_id_from_seed::<sr25519::Public>("Charlie"),
			get_account_id_from_seed::<sr25519::Public>("Dave"),
			get_account_id_from_seed::<sr25519::Public>("Eve"),
			get_account_id_from_seed::<sr25519::Public>("Ferdie"),
			get_account_id_from_seed::<sr25519::Public>("Alice//stash"),
			get_account_id_from_seed::<sr25519::Public>("Bob//stash"),
			get_account_id_from_seed::<sr25519::Public>("Charlie//stash"),
			get_account_id_from_seed::<sr25519::Public>("Dave//stash"),
			get_account_id_from_seed::<sr25519::Public>("Eve//stash"),
			get_account_id_from_seed::<sr25519::Public>("Ferdie//stash"),
		]
	});
	// endow all authorities and nominators.
	initial_authorities
		.iter()
		.map(|x| &x.0)
		.chain(initial_nominators.iter())
		.for_each(|x| {
			if !endowed_accounts.contains(x) {
				endowed_accounts.push(x.clone())
			}
		});

	// stakers: all validators and nominators.
	let mut rng = rand::thread_rng();
	let stakers = initial_authorities
		.iter()
		.map(|x| (x.0.clone(), x.0.clone(), stash, StakerStatus::Validator))
		.chain(initial_nominators.iter().map(|x| {
			use rand::{seq::SliceRandom, Rng};
			let limit = (MaxNominations::get() as usize).min(initial_authorities.len());
			let count = rng.gen::<usize>() % limit;
			let nominations = initial_authorities
				.as_slice()
				.choose_multiple(&mut rng, count)
				.into_iter()
				.map(|choice| choice.0.clone())
				.collect::<Vec<_>>();
			(x.clone(), x.clone(), stash, StakerStatus::Nominator(nominations))
		}))
		.collect::<Vec<_>>();

	let num_endowed_accounts = endowed_accounts.len();

	(initial_authorities, endowed_accounts, num_endowed_accounts, stakers)
}

/// Helper function to create RuntimeGenesisConfig json patch for testing.
pub fn testnet_genesis(
	initial_authorities: Vec<(
		AccountId,
		AccountId,
		GrandpaId,
		BabeId,
		ImOnlineId,
		AuthorityDiscoveryId,
	)>,
	initial_nominators: Vec<AccountId>,
	root_key: AccountId,
	endowed_accounts: Option<Vec<AccountId>>,
) -> serde_json::Value {
	let (initial_authorities, endowed_accounts, num_endowed_accounts, stakers) =
		configure_accounts(initial_authorities, initial_nominators, endowed_accounts, STASH);

	serde_json::json!({
		"balances": {
			"balances": endowed_accounts.iter().cloned().map(|x| (x, ENDOWMENT)).collect::<Vec<_>>(),
		},
		"session": {
			"keys": initial_authorities
				.iter()
				.map(|x| {
					(
						x.0.clone(),
						x.0.clone(),
						session_keys(
							x.2.clone(),
							x.3.clone(),
							x.4.clone(),
							x.5.clone(),
							x.6.clone(),
						),
					)
				})
				.collect::<Vec<_>>(),
		},
		"staking": {
			"validatorCount": initial_authorities.len() as u32,
			"minimumValidatorCount": initial_authorities.len() as u32,
			"invulnerables": initial_authorities.iter().map(|x| x.0.clone()).collect::<Vec<_>>(),
			"slashRewardFraction": Perbill::from_percent(10),
			"stakers": stakers.clone(),
		},
		"elections": {
			"members": endowed_accounts
				.iter()
				.take((num_endowed_accounts + 1) / 2)
				.cloned()
				.map(|member| (member, STASH))
				.collect::<Vec<_>>(),
		},
		"technicalCommittee": {
			"members": endowed_accounts
				.iter()
				.take((num_endowed_accounts + 1) / 2)
				.cloned()
				.collect::<Vec<_>>(),
		},
		"sudo": { "key": Some(root_key.clone()) },
		"babe": {
			"epochConfig": Some(kitchensink_runtime::BABE_GENESIS_EPOCH_CONFIG),
		},
		"society": { "pot": 0 },
		"assets": {
			// This asset is used by the NIS pallet as counterpart currency.
			"assets": vec![(9, get_account_id_from_seed::<sr25519::Public>("Alice"), true, 1)],
		},
		"nominationPools": {
			"minCreateBond": 10 * DOLLARS,
			"minJoinBond": 1 * DOLLARS,
		},
<<<<<<< HEAD
	})
=======
		glutton: Default::default(),
		mixnet: Default::default(),
	}
>>>>>>> e3c97e48
}

fn development_config_genesis_json() -> serde_json::Value {
	testnet_genesis(
		vec![authority_keys_from_seed("Alice")],
		vec![],
		get_account_id_from_seed::<sr25519::Public>("Alice"),
		None,
	)
}

/// Development config (single validator Alice).
pub fn development_config() -> ChainSpec {
	ChainSpec::builder(wasm_binary_unwrap(), Default::default())
		.with_name("Development")
		.with_id("dev")
		.with_chain_type(ChainType::Development)
		.with_genesis_config_patch(development_config_genesis_json())
		.build()
}

fn local_testnet_genesis() -> serde_json::Value {
	testnet_genesis(
		vec![authority_keys_from_seed("Alice"), authority_keys_from_seed("Bob")],
		vec![],
		get_account_id_from_seed::<sr25519::Public>("Alice"),
		None,
	)
}

/// Local testnet config (multivalidator Alice + Bob).
pub fn local_testnet_config() -> ChainSpec {
	ChainSpec::builder(wasm_binary_unwrap(), Default::default())
		.with_name("Local Testnet")
		.with_id("local_testnet")
		.with_chain_type(ChainType::Local)
		.with_genesis_config_patch(local_testnet_genesis())
		.build()
}

#[cfg(test)]
pub(crate) mod tests {
	use super::*;
	use crate::service::{new_full_base, NewFullBase};
	use sc_service_test;
	use sp_runtime::BuildStorage;

	/// Local testnet config (single validator - Alice).
	pub fn integration_test_config_with_single_authority() -> ChainSpec {
		ChainSpec::builder(wasm_binary_unwrap(), Default::default())
			.with_name("Integration Test")
			.with_id("test")
			.with_chain_type(ChainType::Development)
			.with_genesis_config_patch(testnet_genesis(
				vec![authority_keys_from_seed("Alice")],
				vec![],
				get_account_id_from_seed::<sr25519::Public>("Alice"),
				None,
			))
			.build()
	}

	/// Local testnet config (multivalidator Alice + Bob).
	pub fn integration_test_config_with_two_authorities() -> ChainSpec {
		ChainSpec::builder(wasm_binary_unwrap(), Default::default())
			.with_name("Integration Test")
			.with_id("test")
			.with_chain_type(ChainType::Development)
			.with_genesis_config_patch(local_testnet_genesis())
			.build()
	}

	#[test]
	#[ignore]
	fn test_connectivity() {
		sp_tracing::try_init_simple();

		sc_service_test::connectivity(integration_test_config_with_two_authorities(), |config| {
			let NewFullBase { task_manager, client, network, sync, transaction_pool, .. } =
				new_full_base(config, None, false, |_, _| ())?;
			Ok(sc_service_test::TestNetComponents::new(
				task_manager,
				client,
				network,
				sync,
				transaction_pool,
			))
		});
	}

	#[test]
	fn test_create_development_chain_spec() {
		development_config().build_storage().unwrap();
	}

	#[test]
	fn test_create_local_testnet_chain_spec() {
		local_testnet_config().build_storage().unwrap();
	}

	#[test]
	fn test_staging_test_net_chain_spec() {
		staging_testnet_config().build_storage().unwrap();
	}

	// This compares the output of RuntimeGenesisConfig-based ChainSpec building against JSON-based
	// ChainSpec building. Once RuntimeGenesisConfig is removed from client-side, entire mod can be
	// removed.
	mod json_vs_legacy {
		use crate::chain_spec::*;
		use kitchensink_runtime::{
			wasm_binary_unwrap, BabeConfig, BalancesConfig, CouncilConfig, DemocracyConfig,
			ElectionsConfig, ImOnlineConfig, IndicesConfig, NominationPoolsConfig, SessionConfig,
			SocietyConfig, StakingConfig, SudoConfig, TechnicalCommitteeConfig,
		};
		use sp_runtime::BuildStorage;
		/// Helper function to create RuntimeGenesisConfig for testing.
		pub(super) fn testnet_genesis_legacy(
			initial_authorities: Vec<(
				AccountId,
				AccountId,
				GrandpaId,
				BabeId,
				ImOnlineId,
				AuthorityDiscoveryId,
			)>,
			initial_nominators: Vec<AccountId>,
			root_key: AccountId,
			endowed_accounts: Option<Vec<AccountId>>,
		) -> RuntimeGenesisConfig {
			let (initial_authorities, endowed_accounts, num_endowed_accounts, stakers) =
				configure_accounts(
					initial_authorities,
					initial_nominators,
					endowed_accounts,
					STASH,
				);

			RuntimeGenesisConfig {
				system: Default::default(),
				balances: BalancesConfig {
					balances: endowed_accounts.iter().cloned().map(|x| (x, ENDOWMENT)).collect(),
				},
				indices: IndicesConfig { indices: vec![] },
				session: SessionConfig {
					keys: initial_authorities
						.iter()
						.map(|x| {
							(
								x.0.clone(),
								x.0.clone(),
								session_keys(x.2.clone(), x.3.clone(), x.4.clone(), x.5.clone()),
							)
						})
						.collect::<Vec<_>>(),
				},
				staking: StakingConfig {
					validator_count: initial_authorities.len() as u32,
					minimum_validator_count: initial_authorities.len() as u32,
					invulnerables: initial_authorities.iter().map(|x| x.0.clone()).collect(),
					slash_reward_fraction: Perbill::from_percent(10),
					stakers,
					..Default::default()
				},
				democracy: DemocracyConfig::default(),
				elections: ElectionsConfig {
					members: endowed_accounts
						.iter()
						.take((num_endowed_accounts + 1) / 2)
						.cloned()
						.map(|member| (member, STASH))
						.collect(),
				},
				council: CouncilConfig::default(),
				technical_committee: TechnicalCommitteeConfig {
					members: endowed_accounts
						.iter()
						.take((num_endowed_accounts + 1) / 2)
						.cloned()
						.collect(),
					phantom: Default::default(),
				},
				sudo: SudoConfig { key: Some(root_key) },
				babe: BabeConfig {
					epoch_config: Some(kitchensink_runtime::BABE_GENESIS_EPOCH_CONFIG),
					..Default::default()
				},
				im_online: ImOnlineConfig { keys: vec![] },
				authority_discovery: Default::default(),
				grandpa: Default::default(),
				technical_membership: Default::default(),
				treasury: Default::default(),
				society: SocietyConfig { pot: 0 },
				vesting: Default::default(),
				assets: pallet_assets::GenesisConfig {
					// This asset is used by the NIS pallet as counterpart currency.
					assets: vec![(
						9,
						get_account_id_from_seed::<sr25519::Public>("Alice"),
						true,
						1,
					)],
					..Default::default()
				},
				pool_assets: Default::default(),
				transaction_storage: Default::default(),
				transaction_payment: Default::default(),
				alliance: Default::default(),
				safe_mode: Default::default(),
				tx_pause: Default::default(),
				alliance_motion: Default::default(),
				nomination_pools: NominationPoolsConfig {
					min_create_bond: 10 * DOLLARS,
					min_join_bond: 1 * DOLLARS,
					..Default::default()
				},
				glutton: Default::default(),
			}
		}

		fn development_config_genesis_legacy() -> RuntimeGenesisConfig {
			testnet_genesis_legacy(
				vec![authority_keys_from_seed("Alice")],
				vec![],
				get_account_id_from_seed::<sr25519::Public>("Alice"),
				None,
			)
		}

		/// Development config (single validator Alice). Legacy building method, for testing.
		fn development_config_legacy() -> ChainSpec {
			#[allow(deprecated)]
			ChainSpec::from_genesis(
				"Development",
				"dev",
				ChainType::Development,
				development_config_genesis_legacy,
				vec![],
				None,
				None,
				None,
				None,
				Default::default(),
				wasm_binary_unwrap(),
			)
		}

		#[test]
		fn development_config_building_test() {
			sp_tracing::try_init_simple();
			let j1 = development_config().as_json(true).unwrap();
			let j2 = development_config_legacy().as_json(true).unwrap();
			assert_eq!(j1, j2);
		}

		pub(super) fn local_testnet_genesis_legacy() -> RuntimeGenesisConfig {
			testnet_genesis_legacy(
				vec![authority_keys_from_seed("Alice"), authority_keys_from_seed("Bob")],
				vec![],
				get_account_id_from_seed::<sr25519::Public>("Alice"),
				None,
			)
		}
		/// Local testnet config (multivalidator Alice + Bob). Legacy building method, for testing.
		fn local_testnet_config_legacy() -> ChainSpec {
			#[allow(deprecated)]
			ChainSpec::from_genesis(
				"Local Testnet",
				"local_testnet",
				ChainType::Local,
				local_testnet_genesis_legacy,
				vec![],
				None,
				None,
				None,
				None,
				Default::default(),
				wasm_binary_unwrap(),
			)
		}

		#[test]
		fn local_testnet_config_building_test() {
			sp_tracing::try_init_simple();
			let j1 = local_testnet_config().as_json(true).unwrap();
			let j2 = local_testnet_config_legacy().as_json(true).unwrap();
			assert_eq!(j1, j2);
		}

		fn staging_testnet_config_genesis_legacy() -> RuntimeGenesisConfig {
			let (initial_authorities, root_key, endowed_accounts) =
				configure_accounts_for_staging_testnet();
			testnet_genesis_legacy(initial_authorities, vec![], root_key, Some(endowed_accounts))
		}

		/// Staging testnet config. Legacy building method, for testing.
		fn staging_testnet_config_legacy() -> ChainSpec {
			let boot_nodes = vec![];
			#[allow(deprecated)]
			ChainSpec::from_genesis(
				"Staging Testnet",
				"staging_testnet",
				ChainType::Live,
				staging_testnet_config_genesis_legacy,
				boot_nodes,
				Some(
					TelemetryEndpoints::new(vec![(STAGING_TELEMETRY_URL.to_string(), 0)])
						.expect("Staging telemetry url is valid; qed"),
				),
				None,
				None,
				None,
				Default::default(),
				wasm_binary_unwrap(),
			)
		}

		fn hex<T>(x: T) -> String
		where
			T: array_bytes::Hex,
		{
			x.hex(Default::default())
		}

		#[test]
		fn staging_testnet_config_building_test() {
			sp_tracing::try_init_simple();

			let chain_spec = staging_testnet_config();
			let storage = chain_spec.build_storage().unwrap();
			let mut keys = storage.top.keys().cloned().map(hex).collect::<Vec<String>>();
			keys.sort();

			let chain_spec = staging_testnet_config_legacy();
			let storage = chain_spec.build_storage().unwrap();
			let mut keys_expected = storage.top.keys().cloned().map(hex).collect::<Vec<String>>();
			keys_expected.sort();
			assert_eq!(keys, keys_expected);
		}

		fn local_testnet_genesis_instant_single_legacy() -> RuntimeGenesisConfig {
			testnet_genesis_legacy(
				vec![authority_keys_from_seed("Alice")],
				vec![],
				get_account_id_from_seed::<sr25519::Public>("Alice"),
				None,
			)
		}

		/// Local testnet config (single validator - Alice)
		pub(super) fn integration_test_config_with_single_authority_legacy() -> ChainSpec {
			#[allow(deprecated)]
			ChainSpec::from_genesis(
				"Integration Test",
				"test",
				ChainType::Development,
				local_testnet_genesis_instant_single_legacy,
				vec![],
				None,
				None,
				None,
				None,
				Default::default(),
				wasm_binary_unwrap(),
			)
		}

		#[test]
		fn integration_test_config_with_single_authority_legacy_compare_test() {
			sp_tracing::try_init_simple();
			let j1 = integration_test_config_with_single_authority_legacy().as_json(true).unwrap();
			let j2 = super::integration_test_config_with_single_authority().as_json(true).unwrap();
			assert_eq!(j1, j2);
		}

		/// Local testnet config (multivalidator Alice + Bob)
		pub fn integration_test_config_with_two_authorities_legacy() -> ChainSpec {
			#[allow(deprecated)]
			ChainSpec::from_genesis(
				"Integration Test",
				"test",
				ChainType::Development,
				local_testnet_genesis_legacy,
				vec![],
				None,
				None,
				None,
				None,
				Default::default(),
				wasm_binary_unwrap(),
			)
		}

		#[test]
		fn integration_test_config_with_with_two_authorities_compare_test() {
			sp_tracing::try_init_simple();
			let j1 = integration_test_config_with_two_authorities_legacy().as_json(true).unwrap();
			let j2 = super::integration_test_config_with_two_authorities().as_json(true).unwrap();
			assert_eq!(j1, j2);
		}
	}
}<|MERGE_RESOLUTION|>--- conflicted
+++ resolved
@@ -78,7 +78,7 @@
 }
 
 fn configure_accounts_for_staging_testnet() -> (
-	Vec<(AccountId, AccountId, GrandpaId, BabeId, ImOnlineId, AuthorityDiscoveryId)>,
+	Vec<(AccountId, AccountId, GrandpaId, BabeId, ImOnlineId, AuthorityDiscoveryId, MixnetId)>,
 	AccountId,
 	Vec<AccountId>,
 ) {
@@ -260,7 +260,7 @@
 	endowed_accounts: Option<Vec<AccountId>>,
 	stash: Balance,
 ) -> (
-	Vec<(AccountId, AccountId, GrandpaId, BabeId, ImOnlineId, AuthorityDiscoveryId)>,
+	Vec<(AccountId, AccountId, GrandpaId, BabeId, ImOnlineId, AuthorityDiscoveryId, MixnetId)>,
 	Vec<AccountId>,
 	usize,
 	Vec<(AccountId, AccountId, Balance, StakerStatus<AccountId>)>,
@@ -325,6 +325,7 @@
 		BabeId,
 		ImOnlineId,
 		AuthorityDiscoveryId,
+		MixnetId,
 	)>,
 	initial_nominators: Vec<AccountId>,
 	root_key: AccountId,
@@ -390,13 +391,7 @@
 			"minCreateBond": 10 * DOLLARS,
 			"minJoinBond": 1 * DOLLARS,
 		},
-<<<<<<< HEAD
 	})
-=======
-		glutton: Default::default(),
-		mixnet: Default::default(),
-	}
->>>>>>> e3c97e48
 }
 
 fn development_config_genesis_json() -> serde_json::Value {
@@ -522,6 +517,7 @@
 				BabeId,
 				ImOnlineId,
 				AuthorityDiscoveryId,
+				MixnetId,
 			)>,
 			initial_nominators: Vec<AccountId>,
 			root_key: AccountId,
@@ -548,7 +544,13 @@
 							(
 								x.0.clone(),
 								x.0.clone(),
-								session_keys(x.2.clone(), x.3.clone(), x.4.clone(), x.5.clone()),
+								session_keys(
+									x.2.clone(),
+									x.3.clone(),
+									x.4.clone(),
+									x.5.clone(),
+									x.6.clone(),
+								),
 							)
 						})
 						.collect::<Vec<_>>(),
@@ -614,6 +616,7 @@
 					..Default::default()
 				},
 				glutton: Default::default(),
+				mixnet: Default::default(),
 			}
 		}
 

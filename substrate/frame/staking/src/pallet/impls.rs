--- conflicted
+++ resolved
@@ -253,21 +253,10 @@
 
 		let mut total_imbalance = PositiveImbalanceOf::<T>::zero();
 		// We can now make total validator payout:
-<<<<<<< HEAD
-		if let Some(imbalance) =
+		if let Some((imbalance, dest)) =
 			Self::make_payout(&stash, validator_staking_payout + validator_commission_payout)
 		{
-			Self::deposit_event(Event::<T>::Rewarded { stash, amount: imbalance.peek() });
-=======
-		if let Some((imbalance, dest)) =
-			Self::make_payout(&ledger.stash, validator_staking_payout + validator_commission_payout)
-		{
-			Self::deposit_event(Event::<T>::Rewarded {
-				stash: ledger.stash,
-				dest,
-				amount: imbalance.peek(),
-			});
->>>>>>> bc500521
+			Self::deposit_event(Event::<T>::Rewarded { stash, dest, amount: imbalance.peek() });
 			total_imbalance.subsume(imbalance);
 		}
 
@@ -313,17 +302,12 @@
 
 	/// Actually make a payment to a staker. This uses the currency's reward function
 	/// to pay the right payee for the given staker account.
-<<<<<<< HEAD
-	fn make_payout(stash: &T::AccountId, amount: BalanceOf<T>) -> Option<PositiveImbalanceOf<T>> {
-		let dest = Self::payee(StakingAccount::Stash(stash.clone()));
-		match dest {
-=======
 	fn make_payout(
 		stash: &T::AccountId,
 		amount: BalanceOf<T>,
 	) -> Option<(PositiveImbalanceOf<T>, RewardDestination<T::AccountId>)> {
-		let maybe_imbalance = match Self::payee(stash) {
->>>>>>> bc500521
+		let dest = Self::payee(StakingAccount::Stash(stash.clone()));
+		let maybe_imbalance = match dest {
 			RewardDestination::Controller => Self::bonded(stash)
 				.map(|controller| T::Currency::deposit_creating(&controller, amount)),
 			RewardDestination::Stash => T::Currency::deposit_into_existing(stash, amount).ok(),
@@ -344,7 +328,8 @@
 				Some(T::Currency::deposit_creating(&dest_account, amount)),
 			RewardDestination::None => None,
 		};
-		maybe_imbalance.map(|imbalance| (imbalance, Self::payee(stash)))
+		maybe_imbalance
+			.map(|imbalance| (imbalance, Self::payee(StakingAccount::Stash(stash.clone()))))
 	}
 
 	/// Plan a new session potentially trigger a new era.

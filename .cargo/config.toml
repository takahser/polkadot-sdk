[build]
rustdocflags = [
  "-Dwarnings",
  "-Arustdoc::redundant_explicit_links", # stylistic
]

# An auto defined `clippy` feature was introduced,
# but it was found to clash with user defined features,
# so was renamed to `cargo-clippy`.
#
# If you want standard clippy run:
# RUSTFLAGS= cargo clippy
[target.'cfg(feature = "cargo-clippy")']
rustflags = [
  "-Aclippy::all",
  "-Dclippy::correctness",
  "-Aclippy::if-same-then-else",
  "-Aclippy::clone-double-ref",
  "-Dclippy::complexity",
  "-Aclippy::zero-prefixed-literal",     # 00_1000_000
  "-Aclippy::type_complexity",           # raison d'etre
  "-Aclippy::nonminimal-bool",           # maybe
  "-Aclippy::borrowed-box",              # Reasonable to fix this one
  "-Aclippy::too-many-arguments",        # (Turning this on would lead to)
  "-Aclippy::unnecessary_cast",          # Types may change
  "-Aclippy::identity-op",               # One case where we do 0 +
  "-Aclippy::useless_conversion",        # Types may change
  "-Aclippy::unit_arg",                  # styalistic.
  "-Aclippy::option-map-unit-fn",        # styalistic
  "-Aclippy::bind_instead_of_map",       # styalistic
  "-Aclippy::erasing_op",                # E.g. 0 * DOLLARS
  "-Aclippy::eq_op",                     # In tests we test equality.
  "-Aclippy::while_immutable_condition", # false positives
  "-Aclippy::needless_option_as_deref",  # false positives
  "-Aclippy::derivable_impls",           # false positives
  "-Aclippy::stable_sort_primitive",     # prefer stable sort
  "-Aclippy::extra-unused-type-parameters", # stylistic
<<<<<<< HEAD
=======
  "-Aclippy::default_constructed_unit_structs", # stylistic
>>>>>>> 4bd6362b
]

[env]
# Needed for musl builds so user doesn't have to install musl-tools.
CC_x86_64_unknown_linux_musl = { value = ".cargo/musl-gcc", force = true, relative = true }
CXX_x86_64_unknown_linux_musl = { value = ".cargo/musl-g++", force = true, relative = true }<|MERGE_RESOLUTION|>--- conflicted
+++ resolved
@@ -35,10 +35,7 @@
   "-Aclippy::derivable_impls",           # false positives
   "-Aclippy::stable_sort_primitive",     # prefer stable sort
   "-Aclippy::extra-unused-type-parameters", # stylistic
-<<<<<<< HEAD
-=======
   "-Aclippy::default_constructed_unit_structs", # stylistic
->>>>>>> 4bd6362b
 ]
 
 [env]

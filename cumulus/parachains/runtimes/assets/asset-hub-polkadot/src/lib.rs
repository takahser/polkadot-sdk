--- conflicted
+++ resolved
@@ -1089,29 +1089,11 @@
 			use xcm::latest::prelude::*;
 			use xcm_config::{DotLocation, MaxAssetsIntoHolding};
 			use pallet_xcm_benchmarks::asset_instance_from;
-<<<<<<< HEAD
-
-			parameter_types! {
-				pub ExistentialDepositMultiAsset: Option<MultiAsset> = Some((
-					xcm_config::DotLocation::get(),
-					ExistentialDeposit::get()
-				).into());
-			}
-=======
->>>>>>> 842c78bc
 
 			impl pallet_xcm_benchmarks::Config for Runtime {
 				type XcmConfig = xcm_config::XcmConfig;
 				type AccountIdConverter = xcm_config::LocationToAccountId;
-<<<<<<< HEAD
-				type DeliveryHelper = cumulus_primitives_utility::ToParentDeliveryHelper<
-					XcmConfig,
-					ExistentialDepositMultiAsset,
-					xcm_config::PriceForParentDelivery,
-				>;
-=======
 				type DeliveryHelper = ();
->>>>>>> 842c78bc
 				fn valid_destination() -> Result<MultiLocation, BenchmarkError> {
 					Ok(DotLocation::get())
 				}

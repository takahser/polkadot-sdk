--- conflicted
+++ resolved
@@ -1,6 +1,3 @@
-<<<<<<< HEAD
-// This file is part of Substrate.
-
 // Copyright (C) Parity Technologies (UK) Ltd.
 // SPDX-License-Identifier: Apache-2.0
 
@@ -19,28 +16,6 @@
 //! This pallet is a state machine to migrate the remaining DMP messages into to a generic
 //! `HandleMessage`. It proceeds in the state of [`MigrationState`] one by one by their listing in
 //! the source code. The pallet can be removed from the runtime once `Completed` was emitted.
-=======
-// Copyright (C) Parity Technologies (UK) Ltd.
-// This file is part of Cumulus.
-
-// Cumulus is free software: you can redistribute it and/or modify
-// it under the terms of the GNU General Public License as published by
-// the Free Software Foundation, either version 3 of the License, or
-// (at your option) any later version.
-
-// Cumulus is distributed in the hope that it will be useful,
-// but WITHOUT ANY WARRANTY; without even the implied warranty of
-// MERCHANTABILITY or FITNESS FOR A PARTICULAR PURPOSE.  See the
-// GNU General Public License for more details.
-
-// You should have received a copy of the GNU General Public License
-// along with Cumulus.  If not, see <http://www.gnu.org/licenses/>.
-
-//! Pallet implementing a message queue for downward messages from the relay-chain.
-//! Executes downward messages if there is enough weight available and schedules the rest for later
-//! execution (by `on_idle` or another `handle_dmp_messages` call). Individual overweight messages
-//! are scheduled into a separate queue that is only serviced by explicit extrinsic calls.
->>>>>>> e165eacd
 
 #![cfg_attr(not(feature = "std"), no_std)]
 

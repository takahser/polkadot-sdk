// Copyright (C) Parity Technologies (UK) Ltd.
// This file is part of Polkadot.

// Polkadot is free software: you can redistribute it and/or modify
// it under the terms of the GNU General Public License as published by
// the Free Software Foundation, either version 3 of the License, or
// (at your option) any later version.

// Polkadot is distributed in the hope that it will be useful,
// but WITHOUT ANY WARRANTY; without even the implied warranty of
// MERCHANTABILITY or FITNESS FOR A PARTICULAR PURPOSE.  See the
// GNU General Public License for more details.

// You should have received a copy of the GNU General Public License
// along with Polkadot.  If not, see <http://www.gnu.org/licenses/>.

#![cfg_attr(not(feature = "std"), no_std)]

pub mod weights;

/// Money matters.
pub mod currency {
	use primitives::Balance;

	/// The existential deposit.
	pub const EXISTENTIAL_DEPOSIT: Balance = 1 * CENTS;

	pub const UNITS: Balance = 1_000_000_000_000;
	pub const CENTS: Balance = UNITS / 100;
	pub const MILLICENTS: Balance = CENTS / 1_000;
	pub const GRAND: Balance = CENTS * 100_000;

	pub const fn deposit(items: u32, bytes: u32) -> Balance {
		items as Balance * 100 * CENTS + (bytes as Balance) * 5 * MILLICENTS
	}
}

/// Time and blocks.
pub mod time {
	use primitives::{BlockNumber, Moment};
	use runtime_common::prod_or_fast;

	pub const MILLISECS_PER_BLOCK: Moment = 6000;
	pub const SLOT_DURATION: Moment = MILLISECS_PER_BLOCK;
	pub const EPOCH_DURATION_IN_SLOTS: BlockNumber = prod_or_fast!(1 * HOURS, 1 * MINUTES);

	// These time units are defined in number of blocks.
	pub const MINUTES: BlockNumber = 60_000 / (MILLISECS_PER_BLOCK as BlockNumber);
	pub const HOURS: BlockNumber = MINUTES * 60;
	pub const DAYS: BlockNumber = HOURS * 24;

	// 1 in 4 blocks (on average, not counting collisions) will be primary babe blocks.
	// The choice of is done in accordance to the slot duration and expected target
	// block time, for safely resisting network delays of maximum two seconds.
	// <https://research.web3.foundation/en/latest/polkadot/BABE/Babe/#6-practical-results>
	pub const PRIMARY_PROBABILITY: (u64, u64) = (1, 4);
}

/// Fee-related.
pub mod fee {
	use crate::weights::ExtrinsicBaseWeight;
	use frame_support::weights::{
		WeightToFeeCoefficient, WeightToFeeCoefficients, WeightToFeePolynomial,
	};
	use primitives::Balance;
	use smallvec::smallvec;
	pub use sp_runtime::Perbill;

	/// The block saturation level. Fees will be updates based on this value.
	pub const TARGET_BLOCK_FULLNESS: Perbill = Perbill::from_percent(25);

	/// Handles converting a weight scalar to a fee value, based on the scale and granularity of the
	/// node's balance type.
	///
	/// This should typically create a mapping between the following ranges:
	///   - [0,` MAXIMUM_BLOCK_WEIGHT`]
	///   - [Balance::min, Balance::max]
	///
	/// Yet, it can be used for any other sort of change to weight-fee. Some examples being:
	///   - Setting it to `0` will essentially disable the weight fee.
	///   - Setting it to `1` will cause the literal `#[weight = x]` values to be charged.
	pub struct WeightToFee;
	impl WeightToFeePolynomial for WeightToFee {
		type Balance = Balance;
		fn polynomial() -> WeightToFeeCoefficients<Self::Balance> {
			// in Westend, extrinsic base weight (smallest non-zero weight) is mapped to 1/10 CENT:
			let p = super::currency::CENTS;
			let q = 10 * Balance::from(ExtrinsicBaseWeight::get().ref_time());
			smallvec![WeightToFeeCoefficient {
				degree: 1,
				negative: false,
				coeff_frac: Perbill::from_rational(p % q, q),
				coeff_integer: p / q,
			}]
		}
	}
}

<<<<<<< HEAD
/// System Parachains.
pub mod system_parachain {
	use xcm::latest::prelude::*;

	/// Network's Asset Hub parachain ID.
	pub const ASSET_HUB_ID: u32 = 1000;
	/// Collectives parachain ID.
	pub const COLLECTIVES_ID: u32 = 1001;
	/// BridgeHub parachain ID.
	pub const BRIDGE_HUB_ID: u32 = 1002;

	frame_support::match_types! {
		pub type SystemParachains: impl Contains<MultiLocation> = {
			MultiLocation { parents: 0, interior: X1(Parachain(ASSET_HUB_ID | COLLECTIVES_ID | BRIDGE_HUB_ID ))}
		};
	}
=======
/// XCM protocol related constants.
pub mod xcm {
	/// Pluralistic bodies existing within the consensus.
	pub mod body {
		// Preallocated for the Root body.
		#[allow(dead_code)]
		const ROOT_INDEX: u32 = 0;
		// The bodies corresponding to the Polkadot OpenGov Origins.
		pub const FELLOWSHIP_ADMIN_INDEX: u32 = 1;
	}
}

/// System Parachains.
pub mod system_parachain {
	/// Statemint parachain ID.
	pub const ASSET_HUB_ID: u32 = 1000;
	/// Collectives parachain ID.
	pub const COLLECTIVES_ID: u32 = 1001;
>>>>>>> 69ed3087
}

#[cfg(test)]
mod tests {
	use super::{
		currency::{CENTS, MILLICENTS, UNITS},
		fee::WeightToFee,
	};
	use crate::weights::ExtrinsicBaseWeight;
	use frame_support::weights::WeightToFee as WeightToFeeT;
	use runtime_common::MAXIMUM_BLOCK_WEIGHT;

	#[test]
	// Test that the fee for `MAXIMUM_BLOCK_WEIGHT` of weight has sane bounds.
	fn full_block_fee_is_correct() {
		// A full block should cost between 10 and 100 UNITS.
		let full_block = WeightToFee::weight_to_fee(&MAXIMUM_BLOCK_WEIGHT);
		assert!(full_block >= 10 * UNITS);
		assert!(full_block <= 100 * UNITS);
	}

	#[test]
	// This function tests that the fee for `ExtrinsicBaseWeight` of weight is correct
	fn extrinsic_base_fee_is_correct() {
		// `ExtrinsicBaseWeight` should cost 1/10 of a CENT
		println!("Base: {}", ExtrinsicBaseWeight::get());
		let x = WeightToFee::weight_to_fee(&ExtrinsicBaseWeight::get());
		let y = CENTS / 10;
		assert!(x.max(y) - x.min(y) < MILLICENTS);
	}
}<|MERGE_RESOLUTION|>--- conflicted
+++ resolved
@@ -96,7 +96,6 @@
 	}
 }
 
-<<<<<<< HEAD
 /// System Parachains.
 pub mod system_parachain {
 	use xcm::latest::prelude::*;
@@ -113,7 +112,8 @@
 			MultiLocation { parents: 0, interior: X1(Parachain(ASSET_HUB_ID | COLLECTIVES_ID | BRIDGE_HUB_ID ))}
 		};
 	}
-=======
+}
+
 /// XCM protocol related constants.
 pub mod xcm {
 	/// Pluralistic bodies existing within the consensus.
@@ -124,15 +124,6 @@
 		// The bodies corresponding to the Polkadot OpenGov Origins.
 		pub const FELLOWSHIP_ADMIN_INDEX: u32 = 1;
 	}
-}
-
-/// System Parachains.
-pub mod system_parachain {
-	/// Statemint parachain ID.
-	pub const ASSET_HUB_ID: u32 = 1000;
-	/// Collectives parachain ID.
-	pub const COLLECTIVES_ID: u32 = 1001;
->>>>>>> 69ed3087
 }
 
 #[cfg(test)]

[package]
name = "polkadot-runtime-common"
version = "1.0.0"
authors.workspace = true
edition.workspace = true
license.workspace = true

[dependencies]
impl-trait-for-tuples = "0.2.2"
bitvec = { version = "1.0.0", default-features = false, features = ["alloc"] }
parity-scale-codec = { version = "3.6.1", default-features = false, features = ["derive"] }
log = { version = "0.4.17", default-features = false }
rustc-hex = { version = "2.1.0", default-features = false }
scale-info = { version = "2.5.0", default-features = false, features = ["derive"] }
serde = { version = "1.0.188", default-features = false, features = ["alloc"] }
serde_derive = { version = "1.0.117" }
static_assertions = "1.1.0"

sp-api = { path = "../../../substrate/primitives/api", default-features = false }
inherents = { package = "sp-inherents", path = "../../../substrate/primitives/inherents", default-features = false }
sp-std = { package = "sp-std", path = "../../../substrate/primitives/std", default-features = false }
sp-io = { path = "../../../substrate/primitives/io", default-features = false }
sp-runtime = { path = "../../../substrate/primitives/runtime", default-features = false , features=["serde"]}
sp-session = { path = "../../../substrate/primitives/session", default-features = false }
sp-staking = { path = "../../../substrate/primitives/staking", default-features = false, features=["serde"] }
sp-core = { path = "../../../substrate/primitives/core", default-features = false , features=["serde"]}
sp-npos-elections = { path = "../../../substrate/primitives/npos-elections", default-features = false, features=["serde"] }

pallet-authorship = { path = "../../../substrate/frame/authorship", default-features = false }
pallet-balances = { path = "../../../substrate/frame/balances", default-features = false }
pallet-fast-unstake = { path = "../../../substrate/frame/fast-unstake", default-features = false }
pallet-session = { path = "../../../substrate/frame/session", default-features = false }
frame-support = { path = "../../../substrate/frame/support", default-features = false }
pallet-staking = { path = "../../../substrate/frame/staking", default-features = false }
pallet-staking-reward-fn = { path = "../../../substrate/frame/staking/reward-fn", default-features = false }
frame-system = { path = "../../../substrate/frame/system", default-features = false }
pallet-timestamp = { path = "../../../substrate/frame/timestamp", default-features = false }
pallet-vesting = { path = "../../../substrate/frame/vesting", default-features = false }
pallet-transaction-payment = { path = "../../../substrate/frame/transaction-payment", default-features = false }
pallet-treasury = { path = "../../../substrate/frame/treasury", default-features = false }
pallet-asset-rate = { path = "../../../substrate/frame/asset-rate", default-features = false }
pallet-election-provider-multi-phase = { path = "../../../substrate/frame/election-provider-multi-phase", default-features = false }
frame-election-provider-support = { path = "../../../substrate/frame/election-provider-support", default-features = false }

frame-benchmarking = { path = "../../../substrate/frame/benchmarking", default-features = false, optional = true }
pallet-babe = { path = "../../../substrate/frame/babe", default-features = false, optional = true }

primitives = { package = "polkadot-primitives", path = "../../primitives", default-features = false }
libsecp256k1 = { version = "0.7.0", default-features = false }
runtime-parachains = { package = "polkadot-runtime-parachains", path = "../parachains", default-features = false }

slot-range-helper = { path = "slot_range_helper", default-features = false }
xcm = { package = "staging-xcm", path = "../../xcm", default-features = false }
<<<<<<< HEAD
xcm-executor = { package = "staging-xcm-executor", path = "../../xcm/xcm-executor", default-features = false, optional = true }

pallet-xcm-benchmarks = { path = "../../xcm/pallet-xcm-benchmarks", default-features = false, optional = true }
=======
xcm-builder = { package = "staging-xcm-builder", path = "../../xcm/xcm-builder", default-features = false }
>>>>>>> cb944dc5

[dev-dependencies]
hex-literal = "0.4.1"
frame-support-test = { path = "../../../substrate/frame/support/test" }
pallet-babe = { path = "../../../substrate/frame/babe" }
pallet-treasury = { path = "../../../substrate/frame/treasury" }
sp-keystore = { path = "../../../substrate/primitives/keystore" }
sp-keyring = { path = "../../../substrate/primitives/keyring" }
serde_json = "1.0.107"
libsecp256k1 = "0.7.0"
test-helpers = { package = "polkadot-primitives-test-helpers", path = "../../primitives/test-helpers" }

[features]
default = [ "std" ]
no_std = []
std = [
	"bitvec/std",
	"frame-benchmarking?/std",
	"frame-election-provider-support/std",
	"frame-support/std",
	"frame-system/std",
	"inherents/std",
	"libsecp256k1/std",
	"log/std",
	"pallet-asset-rate/std",
	"pallet-authorship/std",
	"pallet-balances/std",
	"pallet-election-provider-multi-phase/std",
	"pallet-fast-unstake/std",
	"pallet-session/std",
	"pallet-staking-reward-fn/std",
	"pallet-staking/std",
	"pallet-timestamp/std",
	"pallet-transaction-payment/std",
	"pallet-treasury/std",
	"pallet-vesting/std",
	"pallet-xcm-benchmarks/std",
	"parity-scale-codec/std",
	"primitives/std",
	"runtime-parachains/std",
	"rustc-hex/std",
	"scale-info/std",
	"serde/std",
	"slot-range-helper/std",
	"sp-api/std",
	"sp-core/std",
	"sp-io/std",
	"sp-npos-elections/std",
	"sp-runtime/std",
	"sp-session/std",
	"sp-staking/std",
	"sp-std/std",
<<<<<<< HEAD
	"xcm-executor/std",
=======
	"xcm-builder/std",
>>>>>>> cb944dc5
	"xcm/std",
]
runtime-benchmarks = [
	"frame-benchmarking/runtime-benchmarks",
	"frame-election-provider-support/runtime-benchmarks",
	"frame-support/runtime-benchmarks",
	"frame-system/runtime-benchmarks",
	"libsecp256k1/hmac",
	"libsecp256k1/static-context",
	"pallet-asset-rate/runtime-benchmarks",
	"pallet-babe/runtime-benchmarks",
	"pallet-balances/runtime-benchmarks",
	"pallet-election-provider-multi-phase/runtime-benchmarks",
	"pallet-fast-unstake/runtime-benchmarks",
	"pallet-staking/runtime-benchmarks",
	"pallet-timestamp/runtime-benchmarks",
	"pallet-treasury/runtime-benchmarks",
	"pallet-vesting/runtime-benchmarks",
	"pallet-xcm-benchmarks/runtime-benchmarks",
	"primitives/runtime-benchmarks",
	"runtime-parachains/runtime-benchmarks",
	"sp-runtime/runtime-benchmarks",
	"sp-staking/runtime-benchmarks",
<<<<<<< HEAD
	"xcm-executor/runtime-benchmarks",
=======
	"xcm-builder/runtime-benchmarks",
>>>>>>> cb944dc5
]
try-runtime = [
	"frame-election-provider-support/try-runtime",
	"frame-support-test/try-runtime",
	"frame-support/try-runtime",
	"frame-system/try-runtime",
	"pallet-asset-rate/try-runtime",
	"pallet-authorship/try-runtime",
	"pallet-babe?/try-runtime",
	"pallet-balances/try-runtime",
	"pallet-election-provider-multi-phase/try-runtime",
	"pallet-fast-unstake/try-runtime",
	"pallet-session/try-runtime",
	"pallet-staking/try-runtime",
	"pallet-timestamp/try-runtime",
	"pallet-transaction-payment/try-runtime",
	"pallet-treasury/try-runtime",
	"pallet-vesting/try-runtime",
	"runtime-parachains/try-runtime",
	"sp-runtime/try-runtime",
]<|MERGE_RESOLUTION|>--- conflicted
+++ resolved
@@ -51,13 +51,10 @@
 
 slot-range-helper = { path = "slot_range_helper", default-features = false }
 xcm = { package = "staging-xcm", path = "../../xcm", default-features = false }
-<<<<<<< HEAD
 xcm-executor = { package = "staging-xcm-executor", path = "../../xcm/xcm-executor", default-features = false, optional = true }
 
 pallet-xcm-benchmarks = { path = "../../xcm/pallet-xcm-benchmarks", default-features = false, optional = true }
-=======
 xcm-builder = { package = "staging-xcm-builder", path = "../../xcm/xcm-builder", default-features = false }
->>>>>>> cb944dc5
 
 [dev-dependencies]
 hex-literal = "0.4.1"
@@ -110,11 +107,8 @@
 	"sp-session/std",
 	"sp-staking/std",
 	"sp-std/std",
-<<<<<<< HEAD
 	"xcm-executor/std",
-=======
 	"xcm-builder/std",
->>>>>>> cb944dc5
 	"xcm/std",
 ]
 runtime-benchmarks = [
@@ -138,11 +132,8 @@
 	"runtime-parachains/runtime-benchmarks",
 	"sp-runtime/runtime-benchmarks",
 	"sp-staking/runtime-benchmarks",
-<<<<<<< HEAD
 	"xcm-executor/runtime-benchmarks",
-=======
 	"xcm-builder/runtime-benchmarks",
->>>>>>> cb944dc5
 ]
 try-runtime = [
 	"frame-election-provider-support/try-runtime",

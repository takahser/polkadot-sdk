--- conflicted
+++ resolved
@@ -56,12 +56,7 @@
 }
 
 /// Assignments as of this top-level assignment provider.
-<<<<<<< HEAD
 #[derive(Encode, Decode, TypeInfo, RuntimeDebug, PartialEq, Clone)]
-=======
-#[derive(Encode, Decode, TypeInfo, RuntimeDebug)]
-// Generic arguments, because instance generation of above traits breaks with generic `T` parameter.
->>>>>>> bfa2ff64
 pub enum UnifiedAssignment<OnDemand, Legacy> {
 	/// Assignment came from on-demand assignment provider.
 	#[codec(index = 0)]

// Copyright (C) Parity Technologies (UK) Ltd.
// This file is part of Polkadot.

// Polkadot is free software: you can redistribute it and/or modify
// it under the terms of the GNU General Public License as published by
// the Free Software Foundation, either version 3 of the License, or
// (at your option) any later version.

// Polkadot is distributed in the hope that it will be useful,
// but WITHOUT ANY WARRANTY; without even the implied warranty of
// MERCHANTABILITY or FITNESS FOR A PARTICULAR PURPOSE.  See the
// GNU General Public License for more details.

// You should have received a copy of the GNU General Public License
// along with Polkadot.  If not, see <http://www.gnu.org/licenses/>.

//! Functionality common to both prepare and execute workers.

pub mod security;

use crate::{worker_dir, SecurityStatus, LOG_TARGET};
use cpu_time::ProcessTime;
use futures::never::Never;
use std::{
	any::Any,
	fmt,
	os::unix::net::UnixStream,
	path::PathBuf,
	sync::mpsc::{Receiver, RecvTimeoutError},
	time::Duration,
};
use tokio::{io, runtime::Runtime};

/// Use this macro to declare a `fn main() {}` that will create an executable that can be used for
/// spawning the desired worker.
#[macro_export]
macro_rules! decl_worker_main {
	($expected_command:expr, $entrypoint:expr, $worker_version:expr, $worker_version_hash:expr $(,)*) => {
		fn get_full_version() -> String {
			format!("{}-{}", $worker_version, $worker_version_hash)
		}

		fn print_help(expected_command: &str) {
			println!("{} {}", expected_command, get_full_version());
			println!();
			println!("PVF worker that is called by polkadot.");
		}

		fn main() {
			#[cfg(target_os = "linux")]
			use $crate::worker::security;

			// TODO: Remove this dependency, and `pub use sp_tracing` in `lib.rs`.
			// See <https://github.com/paritytech/polkadot/issues/7117>.
			$crate::sp_tracing::try_init_simple();

			let worker_pid = std::process::id();

			let args = std::env::args().collect::<Vec<_>>();
			if args.len() == 1 {
				print_help($expected_command);
				return
			}

			match args[1].as_ref() {
				"--help" | "-h" => {
					print_help($expected_command);
					return
				},
				"--version" | "-v" => {
					println!("{}", $worker_version);
					return
				},
<<<<<<< HEAD
				// Useful for debugging. --version is used for version checks.
				"--full-version" => {
					println!("{}", get_full_version());
					return
				},
=======

				"--check-can-enable-landlock" => {
					#[cfg(target_os = "linux")]
					let status = if security::landlock::check_is_fully_enabled() { 0 } else { -1 };
					#[cfg(not(target_os = "linux"))]
					let status = -1;
					std::process::exit(status)
				},
				"--check-can-unshare-user-namespace-and-change-root" => {
					#[cfg(target_os = "linux")]
					let status = if let Err(err) = security::unshare_user_namespace_and_change_root(
						$crate::worker::WorkerKind::CheckPivotRoot,
						worker_pid,
						// We're not accessing any files, so we can try to pivot_root in the temp
						// dir without conflicts with other processes.
						&std::env::temp_dir(),
					) {
						// Write the error to stderr, log it on the host-side.
						eprintln!("{}", err);
						-1
					} else {
						0
					};
					#[cfg(not(target_os = "linux"))]
					let status = {
						// Write the error to stderr, log it on the host-side.
						eprintln!("not available on macos");
						-1
					};
					std::process::exit(status)
				},

>>>>>>> bf90cb0b
				"test-sleep" => {
					std::thread::sleep(std::time::Duration::from_secs(5));
					return
				},

				subcommand => {
					// Must be passed for compatibility with the single-binary test workers.
					if subcommand != $expected_command {
						panic!(
							"trying to run {} binary with the {} subcommand",
							$expected_command, subcommand
						)
					}
				},
			}

			let mut worker_dir_path = None;
			let mut node_version = None;
			let mut can_enable_landlock = false;
			let mut can_unshare_user_namespace_and_change_root = false;

			let mut i = 2;
			while i < args.len() {
				match args[i].as_ref() {
					"--worker-dir-path" => {
						worker_dir_path = Some(args[i + 1].as_str());
						i += 1
					},
					"--node-impl-version" => {
						node_version = Some(args[i + 1].as_str());
						i += 1
					},
					"--can-enable-landlock" => can_enable_landlock = true,
					"--can-unshare-user-namespace-and-change-root" =>
						can_unshare_user_namespace_and_change_root = true,
					arg => panic!("Unexpected argument found: {}", arg),
				}
				i += 1;
			}
			let worker_dir_path =
				worker_dir_path.expect("the --worker-dir-path argument is required");

			let worker_dir_path = std::path::Path::new(worker_dir_path).to_owned();
			let security_status = $crate::SecurityStatus {
				can_enable_landlock,
				can_unshare_user_namespace_and_change_root,
			};

			$entrypoint(worker_dir_path, node_version, Some($worker_version), security_status);
		}
	};
}

/// Some allowed overhead that we account for in the "CPU time monitor" thread's sleeps, on the
/// child process.
pub const JOB_TIMEOUT_OVERHEAD: Duration = Duration::from_millis(50);

#[derive(Debug, Clone, Copy)]
pub enum WorkerKind {
	Prepare,
	Execute,
	CheckPivotRoot,
}

impl fmt::Display for WorkerKind {
	fn fmt(&self, f: &mut fmt::Formatter<'_>) -> fmt::Result {
		match self {
			Self::Prepare => write!(f, "prepare"),
			Self::Execute => write!(f, "execute"),
			Self::CheckPivotRoot => write!(f, "check pivot root"),
		}
	}
}

// The worker version must be passed in so that we accurately get the version of the worker, and not
// the version that this crate was compiled with.
pub fn worker_event_loop<F, Fut>(
	worker_kind: WorkerKind,
	#[cfg_attr(not(target_os = "linux"), allow(unused_mut))] mut worker_dir_path: PathBuf,
	node_version: Option<&str>,
	worker_version: Option<&str>,
	#[cfg_attr(not(target_os = "linux"), allow(unused_variables))] security_status: &SecurityStatus,
	mut event_loop: F,
) where
	F: FnMut(UnixStream, PathBuf) -> Fut,
	Fut: futures::Future<Output = io::Result<Never>>,
{
	let worker_pid = std::process::id();
	gum::debug!(
		target: LOG_TARGET,
		%worker_pid,
		?worker_dir_path,
		?security_status,
		"starting pvf worker ({})",
		worker_kind
	);

	// Check for a mismatch between the node and worker versions.
	if let (Some(node_version), Some(worker_version)) = (node_version, worker_version) {
		if node_version != worker_version {
			gum::error!(
				target: LOG_TARGET,
				%worker_kind,
				%worker_pid,
				%node_version,
				%worker_version,
				"Node and worker version mismatch, node needs restarting, forcing shutdown",
			);
			kill_parent_node_in_emergency();
			worker_shutdown_message(worker_kind, worker_pid, "Version mismatch");
			return
		}
	}

	// Make sure that we can read the worker dir path, and log its contents.
	let entries = || -> Result<Vec<_>, io::Error> {
		std::fs::read_dir(&worker_dir_path)?
			.map(|res| res.map(|e| e.file_name()))
			.collect()
	}();
	match entries {
		Ok(entries) =>
			gum::trace!(target: LOG_TARGET, %worker_pid, ?worker_dir_path, "content of worker dir: {:?}", entries),
		Err(err) => {
			gum::error!(
				target: LOG_TARGET,
				%worker_kind,
				%worker_pid,
				?worker_dir_path,
				"Could not read worker dir: {}",
				err.to_string()
			);
			worker_shutdown_message(worker_kind, worker_pid, &err.to_string());
			return
		},
	}

	// Connect to the socket.
	let socket_path = worker_dir::socket(&worker_dir_path);
	let stream = || -> std::io::Result<UnixStream> {
		let stream = UnixStream::connect(&socket_path)?;
		// Remove the socket here. We don't also need to do this on the host-side; on failed
		// rendezvous, the host will delete the whole worker dir.
		std::fs::remove_file(&socket_path)?;
		Ok(stream)
	}();
	let stream = match stream {
		Ok(s) => s,
		Err(err) => {
			gum::error!(
				target: LOG_TARGET,
				%worker_kind,
				%worker_pid,
				"{}",
				err
			);
			worker_shutdown_message(worker_kind, worker_pid, &err.to_string());
			return
		},
	};

	// Enable some security features.
	{
		// Call based on whether we can change root. Error out if it should work but fails.
		//
		// NOTE: This should not be called in a multi-threaded context (i.e. inside the tokio
		// runtime). `unshare(2)`:
		//
		//       > CLONE_NEWUSER requires that the calling process is not threaded.
		#[cfg(target_os = "linux")]
		if security_status.can_unshare_user_namespace_and_change_root {
			if let Err(err) = security::unshare_user_namespace_and_change_root(
				worker_kind,
				worker_pid,
				&worker_dir_path,
			) {
				// The filesystem may be in an inconsistent state, bail out.
				gum::error!(
					target: LOG_TARGET,
					%worker_kind,
					%worker_pid,
					?worker_dir_path,
					"Could not change root to be the worker cache path: {}",
					err
				);
				worker_shutdown_message(worker_kind, worker_pid, &err);
				return
			}
			worker_dir_path = std::path::Path::new("/").to_owned();
		}

		#[cfg(target_os = "linux")]
		if security_status.can_enable_landlock {
			let landlock_status =
				security::landlock::enable_for_worker(worker_kind, worker_pid, &worker_dir_path);
			if !matches!(landlock_status, Ok(landlock::RulesetStatus::FullyEnforced)) {
				// We previously were able to enable, so this should never happen.
				//
				// TODO: Make this a real error in secure-mode. See:
				// <https://github.com/paritytech/polkadot-sdk/issues/1444>
				gum::error!(
					target: LOG_TARGET,
					%worker_kind,
					%worker_pid,
					"could not fully enable landlock: {:?}. This should not happen, please report to the Polkadot devs",
					landlock_status
				);
			}
		}

		if !security::check_env_vars_were_cleared(worker_kind, worker_pid) {
			let err = "not all env vars were cleared when spawning the process";
			gum::error!(
				target: LOG_TARGET,
				%worker_kind,
				%worker_pid,
				"{}",
				err
			);
			worker_shutdown_message(worker_kind, worker_pid, err);
			return
		}
	}

	// Run the main worker loop.
	let rt = Runtime::new().expect("Creates tokio runtime. If this panics the worker will die and the host will detect that and deal with it.");
	let err = rt
		.block_on(event_loop(stream, worker_dir_path))
		// It's never `Ok` because it's `Ok(Never)`.
		.unwrap_err();

	worker_shutdown_message(worker_kind, worker_pid, &err.to_string());

	// We don't want tokio to wait for the tasks to finish. We want to bring down the worker as fast
	// as possible and not wait for stalled validation to finish. This isn't strictly necessary now,
	// but may be in the future.
	rt.shutdown_background();
}

/// Provide a consistent message on worker shutdown.
fn worker_shutdown_message(worker_kind: WorkerKind, worker_pid: u32, err: &str) {
	gum::debug!(target: LOG_TARGET, %worker_pid, "quitting pvf worker ({}): {}", worker_kind, err);
}

/// Loop that runs in the CPU time monitor thread on prepare and execute jobs. Continuously wakes up
/// and then either blocks for the remaining CPU time, or returns if we exceed the CPU timeout.
///
/// Returning `Some` indicates that we should send a `TimedOut` error to the host. Will return
/// `None` if the other thread finishes first, without us timing out.
///
/// NOTE: Sending a `TimedOut` error to the host will cause the worker, whether preparation or
/// execution, to be killed by the host. We do not kill the process here because it would interfere
/// with the proper handling of this error.
pub fn cpu_time_monitor_loop(
	cpu_time_start: ProcessTime,
	timeout: Duration,
	finished_rx: Receiver<()>,
) -> Option<Duration> {
	loop {
		let cpu_time_elapsed = cpu_time_start.elapsed();

		// Treat the timeout as CPU time, which is less subject to variance due to load.
		if cpu_time_elapsed <= timeout {
			// Sleep for the remaining CPU time, plus a bit to account for overhead. (And we don't
			// want to wake up too often -- so, since we just want to halt the worker thread if it
			// stalled, we can sleep longer than necessary.) Note that the sleep is wall clock time.
			// The CPU clock may be slower than the wall clock.
			let sleep_interval = timeout.saturating_sub(cpu_time_elapsed) + JOB_TIMEOUT_OVERHEAD;
			match finished_rx.recv_timeout(sleep_interval) {
				// Received finish signal.
				Ok(()) => return None,
				// Timed out, restart loop.
				Err(RecvTimeoutError::Timeout) => continue,
				Err(RecvTimeoutError::Disconnected) => return None,
			}
		}

		return Some(cpu_time_elapsed)
	}
}

/// Attempt to convert an opaque panic payload to a string.
///
/// This is a best effort, and is not guaranteed to provide the most accurate value.
pub fn stringify_panic_payload(payload: Box<dyn Any + Send + 'static>) -> String {
	match payload.downcast::<&'static str>() {
		Ok(msg) => msg.to_string(),
		Err(payload) => match payload.downcast::<String>() {
			Ok(msg) => *msg,
			// At least we tried...
			Err(_) => "unknown panic payload".to_string(),
		},
	}
}

/// In case of node and worker version mismatch (as a result of in-place upgrade), send `SIGTERM`
/// to the node to tear it down and prevent it from raising disputes on valid candidates. Node
/// restart should be handled by the node owner. As node exits, Unix sockets opened to workers
/// get closed by the OS and other workers receive error on socket read and also exit. Preparation
/// jobs are written to the temporary files that are renamed to real artifacts on the node side, so
/// no leftover artifacts are possible.
fn kill_parent_node_in_emergency() {
	unsafe {
		// SAFETY: `getpid()` never fails but may return "no-parent" (0) or "parent-init" (1) in
		// some corner cases, which is checked. `kill()` never fails.
		let ppid = libc::getppid();
		if ppid > 1 {
			libc::kill(ppid, libc::SIGTERM);
		}
	}
}

/// Functionality related to threads spawned by the workers.
///
/// The motivation for this module is to coordinate worker threads without using async Rust.
pub mod thread {
	use std::{
		panic,
		sync::{Arc, Condvar, Mutex},
		thread,
		time::Duration,
	};

	/// Contains the outcome of waiting on threads, or `Pending` if none are ready.
	#[derive(Debug, Clone, Copy)]
	pub enum WaitOutcome {
		Finished,
		TimedOut,
		Pending,
	}

	impl WaitOutcome {
		pub fn is_pending(&self) -> bool {
			matches!(self, Self::Pending)
		}
	}

	/// Helper type.
	pub type Cond = Arc<(Mutex<WaitOutcome>, Condvar)>;

	/// Gets a condvar initialized to `Pending`.
	pub fn get_condvar() -> Cond {
		Arc::new((Mutex::new(WaitOutcome::Pending), Condvar::new()))
	}

	/// Runs a worker thread. Will run the requested function, and afterwards notify the threads
	/// waiting on the condvar. Catches panics during execution and resumes the panics after
	/// triggering the condvar, so that the waiting thread is notified on panics.
	///
	/// # Returns
	///
	/// Returns the thread's join handle. Calling `.join()` on it returns the result of executing
	/// `f()`, as well as whether we were able to enable sandboxing.
	pub fn spawn_worker_thread<F, R>(
		name: &str,
		f: F,
		cond: Cond,
		outcome: WaitOutcome,
	) -> std::io::Result<thread::JoinHandle<R>>
	where
		F: FnOnce() -> R,
		F: Send + 'static + panic::UnwindSafe,
		R: Send + 'static,
	{
		thread::Builder::new()
			.name(name.into())
			.spawn(move || cond_notify_on_done(f, cond, outcome))
	}

	/// Runs a worker thread with the given stack size. See [`spawn_worker_thread`].
	pub fn spawn_worker_thread_with_stack_size<F, R>(
		name: &str,
		f: F,
		cond: Cond,
		outcome: WaitOutcome,
		stack_size: usize,
	) -> std::io::Result<thread::JoinHandle<R>>
	where
		F: FnOnce() -> R,
		F: Send + 'static + panic::UnwindSafe,
		R: Send + 'static,
	{
		thread::Builder::new()
			.name(name.into())
			.stack_size(stack_size)
			.spawn(move || cond_notify_on_done(f, cond, outcome))
	}

	/// Runs a function, afterwards notifying the threads waiting on the condvar. Catches panics and
	/// resumes them after triggering the condvar, so that the waiting thread is notified on panics.
	fn cond_notify_on_done<F, R>(f: F, cond: Cond, outcome: WaitOutcome) -> R
	where
		F: FnOnce() -> R,
		F: panic::UnwindSafe,
	{
		let result = panic::catch_unwind(|| f());
		cond_notify_all(cond, outcome);
		match result {
			Ok(inner) => return inner,
			Err(err) => panic::resume_unwind(err),
		}
	}

	/// Helper function to notify all threads waiting on this condvar.
	fn cond_notify_all(cond: Cond, outcome: WaitOutcome) {
		let (lock, cvar) = &*cond;
		let mut flag = lock.lock().unwrap();
		if !flag.is_pending() {
			// Someone else already triggered the condvar.
			return
		}
		*flag = outcome;
		cvar.notify_all();
	}

	/// Block the thread while it waits on the condvar.
	pub fn wait_for_threads(cond: Cond) -> WaitOutcome {
		let (lock, cvar) = &*cond;
		let guard = cvar.wait_while(lock.lock().unwrap(), |flag| flag.is_pending()).unwrap();
		*guard
	}

	/// Block the thread while it waits on the condvar or on a timeout. If the timeout is hit,
	/// returns `None`.
	#[cfg_attr(not(any(target_os = "linux", feature = "jemalloc-allocator")), allow(dead_code))]
	pub fn wait_for_threads_with_timeout(cond: &Cond, dur: Duration) -> Option<WaitOutcome> {
		let (lock, cvar) = &**cond;
		let result = cvar
			.wait_timeout_while(lock.lock().unwrap(), dur, |flag| flag.is_pending())
			.unwrap();
		if result.1.timed_out() {
			None
		} else {
			Some(*result.0)
		}
	}

	#[cfg(test)]
	mod tests {
		use super::*;
		use assert_matches::assert_matches;

		#[test]
		fn get_condvar_should_be_pending() {
			let condvar = get_condvar();
			let outcome = *condvar.0.lock().unwrap();
			assert!(outcome.is_pending());
		}

		#[test]
		fn wait_for_threads_with_timeout_return_none_on_time_out() {
			let condvar = Arc::new((Mutex::new(WaitOutcome::Pending), Condvar::new()));
			let outcome = wait_for_threads_with_timeout(&condvar, Duration::from_millis(100));
			assert!(outcome.is_none());
		}

		#[test]
		fn wait_for_threads_with_timeout_returns_outcome() {
			let condvar = Arc::new((Mutex::new(WaitOutcome::Pending), Condvar::new()));
			let condvar2 = condvar.clone();
			cond_notify_all(condvar2, WaitOutcome::Finished);
			let outcome = wait_for_threads_with_timeout(&condvar, Duration::from_secs(2));
			assert_matches!(outcome.unwrap(), WaitOutcome::Finished);
		}

		#[test]
		fn spawn_worker_thread_should_notify_on_done() {
			let condvar = Arc::new((Mutex::new(WaitOutcome::Pending), Condvar::new()));
			let response =
				spawn_worker_thread("thread", || 2, condvar.clone(), WaitOutcome::TimedOut);
			let (lock, _) = &*condvar;
			let r = response.unwrap().join().unwrap();
			assert_eq!(r, 2);
			assert_matches!(*lock.lock().unwrap(), WaitOutcome::TimedOut);
		}

		#[test]
		fn spawn_worker_should_not_change_finished_outcome() {
			let condvar = Arc::new((Mutex::new(WaitOutcome::Finished), Condvar::new()));
			let response =
				spawn_worker_thread("thread", move || 2, condvar.clone(), WaitOutcome::TimedOut);

			let r = response.unwrap().join().unwrap();
			assert_eq!(r, 2);
			assert_matches!(*condvar.0.lock().unwrap(), WaitOutcome::Finished);
		}

		#[test]
		fn cond_notify_on_done_should_update_wait_outcome_when_panic() {
			let condvar = Arc::new((Mutex::new(WaitOutcome::Pending), Condvar::new()));
			let err = panic::catch_unwind(panic::AssertUnwindSafe(|| {
				cond_notify_on_done(|| panic!("test"), condvar.clone(), WaitOutcome::Finished)
			}));

			assert_matches!(*condvar.0.lock().unwrap(), WaitOutcome::Finished);
			assert!(err.is_err());
		}
	}
}

#[cfg(test)]
mod tests {
	use super::*;
	use std::sync::mpsc::channel;

	#[test]
	fn cpu_time_monitor_loop_should_return_time_elapsed() {
		let cpu_time_start = ProcessTime::now();
		let timeout = Duration::from_secs(0);
		let (_tx, rx) = channel();
		let result = cpu_time_monitor_loop(cpu_time_start, timeout, rx);
		assert_ne!(result, None);
	}

	#[test]
	fn cpu_time_monitor_loop_should_return_none() {
		let cpu_time_start = ProcessTime::now();
		let timeout = Duration::from_secs(10);
		let (tx, rx) = channel();
		tx.send(()).unwrap();
		let result = cpu_time_monitor_loop(cpu_time_start, timeout, rx);
		assert_eq!(result, None);
	}
}<|MERGE_RESOLUTION|>--- conflicted
+++ resolved
@@ -41,7 +41,8 @@
 		}
 
 		fn print_help(expected_command: &str) {
-			println!("{} {}", expected_command, get_full_version());
+			println!("{} {}", expected_command, $worker_version);
+			println!("commit: {}", worker_version_hash);
 			println!();
 			println!("PVF worker that is called by polkadot.");
 		}
@@ -71,13 +72,11 @@
 					println!("{}", $worker_version);
 					return
 				},
-<<<<<<< HEAD
 				// Useful for debugging. --version is used for version checks.
 				"--full-version" => {
 					println!("{}", get_full_version());
 					return
 				},
-=======
 
 				"--check-can-enable-landlock" => {
 					#[cfg(target_os = "linux")]
@@ -110,7 +109,6 @@
 					std::process::exit(status)
 				},
 
->>>>>>> bf90cb0b
 				"test-sleep" => {
 					std::thread::sleep(std::time::Duration::from_secs(5));
 					return

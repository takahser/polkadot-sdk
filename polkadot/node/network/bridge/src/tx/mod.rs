--- conflicted
+++ resolved
@@ -18,13 +18,9 @@
 use super::*;
 
 use polkadot_node_network_protocol::{
-<<<<<<< HEAD
 	peer_set::{CollationVersion, PeerSet, PeerSetProtocolNames, ValidationVersion},
 	request_response::ReqProtocolNames,
 	v1 as protocol_v1, v2 as protocol_v2, PeerId, Versioned,
-=======
-	peer_set::PeerSetProtocolNames, request_response::ReqProtocolNames, Versioned,
->>>>>>> 6338d330
 };
 
 use polkadot_node_subsystem::{
@@ -206,11 +202,7 @@
 					WireMessage::ProtocolMessage(msg),
 					&metrics,
 				),
-<<<<<<< HEAD
 				Versioned::V2(msg) => send_validation_message_v2(
-=======
-				Versioned::VStaging(msg) => send_validation_message_v2(
->>>>>>> 6338d330
 					&mut network_service,
 					peers,
 					peerset_protocol_names,
@@ -236,11 +228,7 @@
 						WireMessage::ProtocolMessage(msg),
 						&metrics,
 					),
-<<<<<<< HEAD
 					Versioned::V2(msg) => send_validation_message_v2(
-=======
-					Versioned::VStaging(msg) => send_validation_message_v2(
->>>>>>> 6338d330
 						&mut network_service,
 						peers,
 						peerset_protocol_names,
@@ -265,11 +253,7 @@
 					WireMessage::ProtocolMessage(msg),
 					&metrics,
 				),
-<<<<<<< HEAD
 				Versioned::V2(msg) => send_collation_message_v2(
-=======
-				Versioned::VStaging(msg) => send_collation_message_v2(
->>>>>>> 6338d330
 					&mut network_service,
 					peers,
 					peerset_protocol_names,
@@ -294,11 +278,7 @@
 						WireMessage::ProtocolMessage(msg),
 						&metrics,
 					),
-<<<<<<< HEAD
 					Versioned::V2(msg) => send_collation_message_v2(
-=======
-					Versioned::VStaging(msg) => send_collation_message_v2(
->>>>>>> 6338d330
 						&mut network_service,
 						peers,
 						peerset_protocol_names,
@@ -410,7 +390,6 @@
 	.await?;
 
 	Ok(())
-<<<<<<< HEAD
 }
 
 fn send_validation_message_v1(
@@ -483,6 +462,4 @@
 		message,
 		metrics,
 	);
-=======
->>>>>>> 6338d330
 }